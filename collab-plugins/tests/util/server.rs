use std::net::SocketAddr;
use std::sync::Arc;

<<<<<<< HEAD
use collab::core::collab::CollabOrigin;
use collab::core::collab_awareness::MutexCollab;
use collab::preclude::Collab;
use collab_sync::msg_codec::{CollabMsgCodec, CollabSink, CollabStream};
use collab_sync::server::{BroadcastGroup, Subscription};
use dashmap::DashMap;
use serde_json::Value;
=======
use collab::core::collab_awareness::MutexCollabAwareness;

use collab_sync::server::{
  BroadcastGroup, CollabGroup, CollabMsgCodec, WrappedSink, WrappedStream,
};
use dashmap::DashMap;
use serde_json::Value;

>>>>>>> 93586873
use tokio::net::TcpListener;
use tokio::sync::Mutex;

use crate::setup_log;

pub struct TestServer {
  pub groups: Arc<DashMap<String, CollabGroup>>,
  pub address: SocketAddr,
  pub port: u16,
}

impl TestServer {
  pub fn get_doc_json(&self, object_id: &str) -> Value {
    self
      .groups
      .get(object_id)
      .unwrap()
      .collab
      .lock()
      .to_json_value()
  }
}

pub async fn spawn_server(uid: i64, object_id: &str) -> std::io::Result<TestServer> {
  let group = make_test_collab_group(uid, object_id).await;
  spawn_server_with_data(group).await
}

pub async fn spawn_server_with_data(group: CollabGroup) -> std::io::Result<TestServer> {
  setup_log();

  let address = SocketAddr::from(([127, 0, 0, 1], 0));
  let listener = TcpListener::bind(address).await?;
  let port = listener.local_addr()?.port(); // Get the actual port number
  let groups = Arc::new(DashMap::new());

  let object_id = group.collab.lock().object_id.clone();
  groups.insert(object_id.clone(), group);

  let weak_groups = Arc::downgrade(&groups);
  tokio::spawn(async move {
    while let Ok((stream, _)) = listener.accept().await {
      let (reader, writer) = stream.into_split();
      let stream = CollabStream::new(reader, CollabMsgCodec::default());
      let sink = CollabSink::new(writer, CollabMsgCodec::default());

      // Hardcode doc_id 1 for test
      let groups = weak_groups.upgrade().unwrap();
      let sub = groups
        .get(&object_id)
        .unwrap()
        .broadcast
        .subscribe(Arc::new(Mutex::new(sink)), stream);
      groups.get_mut(&object_id).unwrap().subscriptions.push(sub);
    }
  });

  Ok(TestServer {
    address: SocketAddr::from(([127, 0, 0, 1], port)),
    port,
    groups,
  })
}

pub async fn make_test_collab_group(uid: i64, object_id: &str) -> CollabGroup {
  let collab = MutexCollab::new(CollabOrigin::new(uid, "remote"), object_id, vec![]);
  let broadcast = BroadcastGroup::new(object_id, collab.clone(), 10).await;
  CollabGroup {
    collab,
    broadcast,
    subscriptions: vec![],
  }
<<<<<<< HEAD
}

pub struct CollabGroup {
  pub collab: MutexCollab,
  pub broadcast: BroadcastGroup,
  subscriptions: Vec<Subscription>,
}

impl CollabGroup {
  pub fn mut_collab<F>(&self, f: F)
  where
    F: FnOnce(&Collab),
  {
    let awareness = self.collab.lock();
    f(&awareness);
  }
=======
>>>>>>> 93586873
}<|MERGE_RESOLUTION|>--- conflicted
+++ resolved
@@ -1,7 +1,6 @@
 use std::net::SocketAddr;
 use std::sync::Arc;
 
-<<<<<<< HEAD
 use collab::core::collab::CollabOrigin;
 use collab::core::collab_awareness::MutexCollab;
 use collab::preclude::Collab;
@@ -9,16 +8,7 @@
 use collab_sync::server::{BroadcastGroup, Subscription};
 use dashmap::DashMap;
 use serde_json::Value;
-=======
-use collab::core::collab_awareness::MutexCollabAwareness;
 
-use collab_sync::server::{
-  BroadcastGroup, CollabGroup, CollabMsgCodec, WrappedSink, WrappedStream,
-};
-use dashmap::DashMap;
-use serde_json::Value;
-
->>>>>>> 93586873
 use tokio::net::TcpListener;
 use tokio::sync::Mutex;
 
@@ -91,7 +81,6 @@
     broadcast,
     subscriptions: vec![],
   }
-<<<<<<< HEAD
 }
 
 pub struct CollabGroup {
@@ -108,6 +97,4 @@
     let awareness = self.collab.lock();
     f(&awareness);
   }
-=======
->>>>>>> 93586873
 }