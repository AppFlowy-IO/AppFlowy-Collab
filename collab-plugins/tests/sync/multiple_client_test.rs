use crate::sync::single_client_test::test_sync_object;
use crate::util::{spawn_client, spawn_server, wait_one_sec};
<<<<<<< HEAD
use collab_define::CollabType;
use collab_plugins::sync_plugin::SyncObject;
=======
>>>>>>> bf3a1935
use serde_json::json;

#[tokio::test]
async fn open_existing_doc_with_different_client_test() {
  let uid = 1;
<<<<<<< HEAD
  let object = SyncObject::new("1", "1", CollabType::Document);
=======
  let object = test_sync_object();
>>>>>>> bf3a1935
  let server = spawn_server(object.clone()).await.unwrap();
  let (_, _client_1) = spawn_client(uid, object.clone(), server.address)
    .await
    .unwrap();
  let (_, _client_2) = spawn_client(uid, object.clone(), server.address)
    .await
    .unwrap();
  wait_one_sec().await;

  assert_json_diff::assert_json_eq!(
    server.get_doc_json(&object.object_id),
    json!( {
      "map": {
        "task1": "a",
        "task2": "b"
      }
    })
  );
}

#[tokio::test]
async fn single_write_sync_with_server_test() {
  let uid = 1;
<<<<<<< HEAD
  let object = SyncObject::new("1", "1", CollabType::Document);
=======
  let object = test_sync_object();
>>>>>>> bf3a1935
  let server = spawn_server(object.clone()).await.unwrap();
  let (_, client_1) = spawn_client(uid, object.clone(), server.address)
    .await
    .unwrap();
  let (_, client_2) = spawn_client(uid, object.clone(), server.address)
    .await
    .unwrap();
  wait_one_sec().await;
  {
    let client = client_1.lock();
    client.with_origin_transact_mut(|txn| {
      let map = client.get_map_with_txn(txn, vec!["map"]).unwrap();
      map.insert_with_txn(txn, "task3", "c");
      map.insert_with_txn(txn, "task4", "d");
    });
  }
  wait_one_sec().await;
  assert_json_diff::assert_json_eq!(
    client_1.to_json_value(),
    json!( {
      "map": {
        "task1": "a",
        "task2": "b",
        "task3": "c",
        "task4": "d",
      }
    })
  );
  assert_eq!(client_1.to_json_value(), client_2.to_json_value());
}

// Different clients write to the same document
#[tokio::test]
async fn two_writers_test() {
  let uid = 1;
<<<<<<< HEAD
  let object = SyncObject::new("1", "1", CollabType::Document);
=======
  let object = test_sync_object();
>>>>>>> bf3a1935
  let server = spawn_server(object.clone()).await.unwrap();
  let (_, client_1) = spawn_client(uid, object.clone(), server.address)
    .await
    .unwrap();
  let (_, client_2) = spawn_client(uid, object.clone(), server.address)
    .await
    .unwrap();
  wait_one_sec().await;

  {
    let client = client_1.lock();
    client.with_origin_transact_mut(|txn| {
      let map = client.get_map_with_txn(txn, vec!["map"]).unwrap();
      map.insert_with_txn(txn, "task3", "c");
    });
  }
  {
    let client = client_2.lock();
    client.with_origin_transact_mut(|txn| {
      let map = client.get_map_with_txn(txn, vec!["map"]).unwrap();
      map.insert_with_txn(txn, "task4", "d");
    });
  }

  wait_one_sec().await;

  let client_1_json = client_1.to_json_value();
  let client_2_json = client_2.to_json_value();
  let server_json = server.get_doc_json(&object.object_id);

  assert_eq!(client_1_json, client_2_json);
  assert_eq!(client_1_json, server_json);
  assert_json_diff::assert_json_eq!(
    client_1_json,
    json!( {
      "map": {
        "task1": "a",
        "task2": "b",
        "task3": "c",
        "task4": "d"
      }
    })
  );
}

#[tokio::test]
async fn two_clients_last_write_win_test() {
  let uid = 1;
<<<<<<< HEAD
  let object = SyncObject::new("1", "1", CollabType::Document);
=======
  let object = test_sync_object();
>>>>>>> bf3a1935
  let server = spawn_server(object.clone()).await.unwrap();
  let (_, client_1) = spawn_client(uid, object.clone(), server.address)
    .await
    .unwrap();
  let (_, client_2) = spawn_client(uid, object.clone(), server.address)
    .await
    .unwrap();
  wait_one_sec().await;
  {
    let client = client_1.lock();
    client.with_origin_transact_mut(|txn| {
      let map = client.get_map_with_txn(txn, vec!["map"]).unwrap();
      map.insert_with_txn(txn, "task2", "bb");
    });
  }
  wait_one_sec().await;
  {
    let client = client_2.lock();
    client.with_origin_transact_mut(|txn| {
      let map = client.get_map_with_txn(txn, vec!["map"]).unwrap();
      map.insert_with_txn(txn, "task2", "bbb");
    });
  }

  wait_one_sec().await;
  let client_1_json = client_1.to_json_value();
  let client_2_json = client_2.to_json_value();
  let server_json = server.get_doc_json(&object.object_id);
  assert_eq!(client_1_json, client_2_json);
  assert_eq!(client_1_json, server_json);
  assert_json_diff::assert_json_eq!(
    client_1_json,
    json!( {
      "map": {
        "task1": "a",
        "task2": "bbb"
      }
    })
  );
}

#[tokio::test]
async fn last_write_win_test() {
  let uid = 1;
<<<<<<< HEAD
  let object = SyncObject::new("1", "1", CollabType::Document);
=======
  let object = test_sync_object();
>>>>>>> bf3a1935
  let server = spawn_server(object.clone()).await.unwrap();
  let (_, client_1) = spawn_client(uid, object.clone(), server.address)
    .await
    .unwrap();
  let (_, client_2) = spawn_client(uid, object.clone(), server.address)
    .await
    .unwrap();
  wait_one_sec().await;
  {
    let client = client_1.lock();
    client.with_origin_transact_mut(|txn| {
      let map = client.get_map_with_txn(txn, vec!["map"]).unwrap();
      map.insert_with_txn(txn, "task2", "bb");
    });
  }
  wait_one_sec().await;
  {
    let client = client_2.lock();
    client.with_origin_transact_mut(|txn| {
      let map = client.get_map_with_txn(txn, vec!["map"]).unwrap();
      map.insert_with_txn(txn, "task2", "bbb");
    });
  }

  wait_one_sec().await;
  let client_1_json = client_1.to_json_value();
  let client_2_json = client_2.to_json_value();
  let server_json = server.get_doc_json(&object.object_id);
  assert_eq!(client_1_json, client_2_json);
  assert_eq!(client_1_json, server_json);
  assert_json_diff::assert_json_eq!(
    client_1_json,
    json!( {
      "map": {
        "task1": "a",
        "task2": "bbb"
      }
    })
  );
}<|MERGE_RESOLUTION|>--- conflicted
+++ resolved
@@ -1,20 +1,11 @@
 use crate::sync::single_client_test::test_sync_object;
 use crate::util::{spawn_client, spawn_server, wait_one_sec};
-<<<<<<< HEAD
-use collab_define::CollabType;
-use collab_plugins::sync_plugin::SyncObject;
-=======
->>>>>>> bf3a1935
 use serde_json::json;
 
 #[tokio::test]
 async fn open_existing_doc_with_different_client_test() {
   let uid = 1;
-<<<<<<< HEAD
-  let object = SyncObject::new("1", "1", CollabType::Document);
-=======
-  let object = test_sync_object();
->>>>>>> bf3a1935
+  let object = test_sync_object();
   let server = spawn_server(object.clone()).await.unwrap();
   let (_, _client_1) = spawn_client(uid, object.clone(), server.address)
     .await
@@ -38,11 +29,7 @@
 #[tokio::test]
 async fn single_write_sync_with_server_test() {
   let uid = 1;
-<<<<<<< HEAD
-  let object = SyncObject::new("1", "1", CollabType::Document);
-=======
-  let object = test_sync_object();
->>>>>>> bf3a1935
+  let object = test_sync_object();
   let server = spawn_server(object.clone()).await.unwrap();
   let (_, client_1) = spawn_client(uid, object.clone(), server.address)
     .await
@@ -78,11 +65,7 @@
 #[tokio::test]
 async fn two_writers_test() {
   let uid = 1;
-<<<<<<< HEAD
-  let object = SyncObject::new("1", "1", CollabType::Document);
-=======
-  let object = test_sync_object();
->>>>>>> bf3a1935
+  let object = test_sync_object();
   let server = spawn_server(object.clone()).await.unwrap();
   let (_, client_1) = spawn_client(uid, object.clone(), server.address)
     .await
@@ -131,11 +114,7 @@
 #[tokio::test]
 async fn two_clients_last_write_win_test() {
   let uid = 1;
-<<<<<<< HEAD
-  let object = SyncObject::new("1", "1", CollabType::Document);
-=======
-  let object = test_sync_object();
->>>>>>> bf3a1935
+  let object = test_sync_object();
   let server = spawn_server(object.clone()).await.unwrap();
   let (_, client_1) = spawn_client(uid, object.clone(), server.address)
     .await
@@ -180,11 +159,7 @@
 #[tokio::test]
 async fn last_write_win_test() {
   let uid = 1;
-<<<<<<< HEAD
-  let object = SyncObject::new("1", "1", CollabType::Document);
-=======
-  let object = test_sync_object();
->>>>>>> bf3a1935
+  let object = test_sync_object();
   let server = spawn_server(object.clone()).await.unwrap();
   let (_, client_1) = spawn_client(uid, object.clone(), server.address)
     .await
