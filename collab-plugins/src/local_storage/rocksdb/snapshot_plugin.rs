use std::sync::{Arc, Weak};

use crate::local_storage::kv::doc::CollabKVAction;
use crate::local_storage::kv::snapshot::SnapshotPersistence;
use crate::local_storage::kv::PersistenceError;
use crate::CollabKVDB;
use collab::preclude::Collab;
use collab_entity::CollabType;
use parking_lot::RwLock;
use tracing::debug;

use yrs::{ReadTxn, StateVector};

#[derive(Clone, Debug)]
pub(crate) enum SnapshotState {
  Idle,
  Processing,
  Fail,
}

impl SnapshotState {
  fn is_processing(&self) -> bool {
    matches!(self, Self::Processing)
  }
}

#[derive(Clone)]
pub struct CollabSnapshot {
  state: Arc<RwLock<SnapshotState>>,
  snapshot_persistence: Arc<dyn SnapshotPersistence>,
}

impl CollabSnapshot {
  pub fn new(snapshot_persistence: Arc<dyn SnapshotPersistence>) -> Self {
    let state = Arc::new(RwLock::new(SnapshotState::Idle));
    Self {
      snapshot_persistence,
      state,
    }
  }

<<<<<<< HEAD
  pub(crate) fn should_create_snapshot(&self) -> bool {
=======
  fn should_create_snapshot(&self) -> bool {
>>>>>>> 5eea65ab
    if let Some(mut state) = self.state.try_write() {
      if !state.is_processing() {
        *state = SnapshotState::Processing;
        return true;
      }
    }
    false
  }

  pub(crate) fn create_snapshot(
    &self,
    weak_collab_db: Weak<CollabKVDB>,
    uid: i64,
    object_id: &str,
    collab_type: &CollabType,
  ) {
<<<<<<< HEAD
    let weak_state = Arc::downgrade(&self.state);
    let weak_snapshot_persistence = Arc::downgrade(&self.snapshot_persistence);
    let object_id = object_id.to_string();
    let collab_type = collab_type.clone();

    // We use a blocking task to generate the snapshot
    tokio::spawn(async move {
      let _ = tokio::task::spawn_blocking(move || {
        if let (Some(state), Some(collab_db), Some(snapshot_persistence)) = (
          weak_state.upgrade(),
          weak_collab_db.upgrade(),
          weak_snapshot_persistence.upgrade(),
        ) {
          let snapshot_collab = Collab::new(uid, object_id.clone(), "1", vec![]);
          let mut txn = snapshot_collab.origin_transact_mut();
          if let Err(e) = collab_db
            .read_txn()
            .load_doc_with_txn(uid, &object_id, &mut txn)
          {
            tracing::error!("{} snapshot generation failed: {}", object_id, e);
            *state.write() = SnapshotState::Fail;
            return Ok::<(), PersistenceError>(());
          }
          drop(txn);

          // Generate the snapshot
          let txn = snapshot_collab.transact();
          let encoded_v1 = txn.encode_state_as_update_v1(&StateVector::default());
          match snapshot_persistence.create_snapshot(uid, &object_id, &collab_type, encoded_v1) {
            Ok(_) => *state.write() = SnapshotState::Idle,
            Err(e) => {
              tracing::error!("{} snapshot generation failed: {}", object_id, e);
              *state.write() = SnapshotState::Fail;
            },
          }
        }
        Ok::<(), PersistenceError>(())
      })
      .await;
    });
=======
    let should_create_snapshot = self.should_create_snapshot();
    if should_create_snapshot {
      debug!("{}: create snapshot", object_id);
      let weak_state = Arc::downgrade(&self.state);
      let weak_snapshot_persistence = Arc::downgrade(&self.snapshot_persistence);
      let object_id = object_id.to_string();
      let collab_type = collab_type.clone();

      // We use a blocking task to generate the snapshot
      tokio::spawn(async move {
        let _ = tokio::task::spawn_blocking(move || {
          if let (Some(state), Some(collab_db), Some(snapshot_persistence)) = (
            weak_state.upgrade(),
            weak_collab_db.upgrade(),
            weak_snapshot_persistence.upgrade(),
          ) {
            let snapshot_collab = Collab::new(uid, object_id.clone(), "1", vec![]);
            let mut txn = snapshot_collab.origin_transact_mut();
            if let Err(e) = collab_db
              .read_txn()
              .load_doc_with_txn(uid, &object_id, &mut txn)
            {
              tracing::error!("{} snapshot generation failed: {}", object_id, e);
              *state.write() = SnapshotState::Fail;
              return Ok::<(), PersistenceError>(());
            }
            drop(txn);

            // Generate the snapshot
            let txn = snapshot_collab.transact();
            let encoded_v1 = txn.encode_state_as_update_v1(&StateVector::default());
            match snapshot_persistence.create_snapshot(uid, &object_id, &collab_type, encoded_v1) {
              Ok(_) => *state.write() = SnapshotState::Idle,
              Err(e) => {
                tracing::error!("{} snapshot generation failed: {}", object_id, e);
                *state.write() = SnapshotState::Fail;
              },
            }
          }
          Ok::<(), PersistenceError>(())
        })
        .await;
      });
    }
>>>>>>> 5eea65ab
  }
}<|MERGE_RESOLUTION|>--- conflicted
+++ resolved
@@ -39,11 +39,7 @@
     }
   }
 
-<<<<<<< HEAD
   pub(crate) fn should_create_snapshot(&self) -> bool {
-=======
-  fn should_create_snapshot(&self) -> bool {
->>>>>>> 5eea65ab
     if let Some(mut state) = self.state.try_write() {
       if !state.is_processing() {
         *state = SnapshotState::Processing;
@@ -60,7 +56,6 @@
     object_id: &str,
     collab_type: &CollabType,
   ) {
-<<<<<<< HEAD
     let weak_state = Arc::downgrade(&self.state);
     let weak_snapshot_persistence = Arc::downgrade(&self.snapshot_persistence);
     let object_id = object_id.to_string();
@@ -101,51 +96,5 @@
       })
       .await;
     });
-=======
-    let should_create_snapshot = self.should_create_snapshot();
-    if should_create_snapshot {
-      debug!("{}: create snapshot", object_id);
-      let weak_state = Arc::downgrade(&self.state);
-      let weak_snapshot_persistence = Arc::downgrade(&self.snapshot_persistence);
-      let object_id = object_id.to_string();
-      let collab_type = collab_type.clone();
-
-      // We use a blocking task to generate the snapshot
-      tokio::spawn(async move {
-        let _ = tokio::task::spawn_blocking(move || {
-          if let (Some(state), Some(collab_db), Some(snapshot_persistence)) = (
-            weak_state.upgrade(),
-            weak_collab_db.upgrade(),
-            weak_snapshot_persistence.upgrade(),
-          ) {
-            let snapshot_collab = Collab::new(uid, object_id.clone(), "1", vec![]);
-            let mut txn = snapshot_collab.origin_transact_mut();
-            if let Err(e) = collab_db
-              .read_txn()
-              .load_doc_with_txn(uid, &object_id, &mut txn)
-            {
-              tracing::error!("{} snapshot generation failed: {}", object_id, e);
-              *state.write() = SnapshotState::Fail;
-              return Ok::<(), PersistenceError>(());
-            }
-            drop(txn);
-
-            // Generate the snapshot
-            let txn = snapshot_collab.transact();
-            let encoded_v1 = txn.encode_state_as_update_v1(&StateVector::default());
-            match snapshot_persistence.create_snapshot(uid, &object_id, &collab_type, encoded_v1) {
-              Ok(_) => *state.write() = SnapshotState::Idle,
-              Err(e) => {
-                tracing::error!("{} snapshot generation failed: {}", object_id, e);
-                *state.write() = SnapshotState::Fail;
-              },
-            }
-          }
-          Ok::<(), PersistenceError>(())
-        })
-        .await;
-      });
-    }
->>>>>>> 5eea65ab
   }
 }