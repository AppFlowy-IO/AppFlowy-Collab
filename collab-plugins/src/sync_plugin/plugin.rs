--- conflicted
+++ resolved
@@ -3,11 +3,7 @@
 use collab::core::collab::MutexCollab;
 use collab::core::origin::CollabOrigin;
 use collab::preclude::CollabPlugin;
-<<<<<<< HEAD
-use collab_define::CollabType;
-=======
 use collab_define::{CollabObject, CollabType};
->>>>>>> bf3a1935
 use collab_sync_protocol::{ClientCollabUpdate, CollabMessage};
 use futures_util::{SinkExt, StreamExt};
 use y_sync::awareness::Awareness;
@@ -22,12 +18,6 @@
   pub object_id: String,
   pub workspace_id: String,
   pub collab_type: CollabType,
-<<<<<<< HEAD
-}
-
-impl SyncObject {
-  pub fn new(object_id: &str, workspace_id: &str, collab_type: CollabType) -> Self {
-=======
   pub device_id: String,
 }
 
@@ -38,13 +28,10 @@
     collab_type: CollabType,
     device_id: &str,
   ) -> Self {
->>>>>>> bf3a1935
     Self {
       object_id: object_id.to_string(),
       workspace_id: workspace_id.to_string(),
       collab_type,
-<<<<<<< HEAD
-=======
       device_id: device_id.to_string(),
     }
   }
@@ -57,7 +44,6 @@
       workspace_id: collab_object.workspace_id,
       collab_type: collab_object.collab_type,
       device_id: collab_object.device_id,
->>>>>>> bf3a1935
     }
   }
 }
