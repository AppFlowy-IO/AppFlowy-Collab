--- conflicted
+++ resolved
@@ -33,13 +33,7 @@
 parking_lot = "0.12.1"
 
 [features]
-<<<<<<< HEAD
-default = ["sync", "disk_rocksdb", "disk_sled"]
-sync = ["collab-sync", "futures-util", "tokio"]
-disk_rocksdb = ["collab-persistence"]
-=======
 default = []
 sync = ["collab-sync", "futures-util", "tokio"]
 disk_rocksdb = ["collab-sync","collab-persistence"]
->>>>>>> 46c9a199
 disk_sled = ["collab-persistence"]