--- conflicted
+++ resolved
@@ -177,11 +177,7 @@
     Ok(())
   }
 
-<<<<<<< HEAD
-  pub fn init(&mut self, params: CreateDatabaseParams) -> Result<(), DatabaseError> {
-=======
   async fn init(&mut self, params: CreateDatabaseParams) -> Result<(), DatabaseError> {
->>>>>>> 1e15eb79
     let CreateDatabaseParams {
       database_id: _,
       rows,
