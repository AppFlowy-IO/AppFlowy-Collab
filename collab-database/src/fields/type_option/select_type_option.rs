--- conflicted
+++ resolved
@@ -612,7 +612,6 @@
     assert_eq!(select_ty_opt.options[2].id, "__n6");
     assert!(!select_ty_opt.disable_color);
   }
-<<<<<<< HEAD
 
   #[test]
   fn test_single_select_option_serialization() {
@@ -673,6 +672,4 @@
       assert_eq!(serde_val, Value::Array(vec![]));
     }
   }
-=======
->>>>>>> e114e857
 }