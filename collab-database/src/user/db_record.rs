--- conflicted
+++ resolved
@@ -38,7 +38,6 @@
     Self::new(databases)
   }
 
-<<<<<<< HEAD
   /// Create a new [DatabaseWithViews] for the given database id and view id
   pub fn add_database(&self, params: &CreateDatabaseParams) {
     self.array_ref.with_transact_mut(|txn| {
@@ -51,18 +50,8 @@
           .filter(|view| view.view_id != params.inline_view_id)
           .map(|view| view.view_id.clone()),
       );
-      let record = DatabaseWithViews {
-        database_id: params.database_id.to_string(),
-        name: "".to_string(), // TODO(RS): database name
-=======
-  /// Create a new [DatabaseViewTracker] for the given database id and view id
-  pub fn add_database(&self, database_id: &str, view_id: &str) {
-    self.array_ref.with_transact_mut(|txn| {
-      let mut linked_views = HashSet::new();
-      linked_views.insert(view_id.to_string());
       let record = DatabaseViewTracker {
-        database_id: database_id.to_string(),
->>>>>>> c74b3c3f
+        database_id: params.database_id.clone(),
         created_at: timestamp(),
         linked_views,
       };
