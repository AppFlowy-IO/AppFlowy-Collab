use lru::LruCache;
use std::collections::HashMap;
use std::future::Future;
use std::num::NonZeroUsize;
use std::pin::Pin;
use std::sync::{Arc, Weak};

use collab::core::collab::{CollabDocState, MutexCollab};
use collab::preclude::updates::decoder::Decode;
use collab::preclude::{Collab, Update};
use collab_entity::CollabType;
use collab_plugins::local_storage::kv::snapshot::CollabSnapshot;

use collab_plugins::local_storage::CollabPersistenceConfig;
use collab_plugins::CollabKVDB;
use parking_lot::Mutex;
use tracing::error;

use crate::database::{Database, DatabaseContext, DatabaseData, MutexDatabase};
use crate::database_observer::DatabaseNotify;
use crate::error::DatabaseError;

use crate::user::db_meta::{DatabaseMeta, DatabaseMetaList};
use crate::views::{CreateDatabaseParams, CreateViewParams, CreateViewParamsValidator};

pub type CollabDocStateByOid = HashMap<String, CollabDocState>;
pub type CollabFuture<T> = Pin<Box<dyn Future<Output = T> + Send + Sync + 'static>>;
/// Use this trait to build a [MutexCollab] for a database object including [Database],
/// [DatabaseView], and [DatabaseRow]. When building a [MutexCollab], the caller can add
/// different [CollabPlugin]s to the [MutexCollab] to support different features.
///
#[cfg_attr(not(target_arch = "wasm32"), async_trait::async_trait)]
#[cfg_attr(target_arch = "wasm32", async_trait::async_trait(?Send))]
pub trait DatabaseCollabService: Send + Sync + 'static {
  fn get_collab_doc_state(
    &self,
    object_id: &str,
    object_ty: CollabType,
  ) -> CollabFuture<Result<CollabDocState, DatabaseError>>;

  fn batch_get_collab_update(
    &self,
    object_ids: Vec<String>,
    object_ty: CollabType,
  ) -> CollabFuture<Result<CollabDocStateByOid, DatabaseError>>;

  fn build_collab_with_config(
    &self,
    uid: i64,
    object_id: &str,
    object_type: CollabType,
    collab_db: Weak<CollabKVDB>,
    collab_doc_state: CollabDocState,
    config: CollabPersistenceConfig,
  ) -> Arc<MutexCollab>;
}

/// A [WorkspaceDatabase] indexes the databases within a workspace.
/// Within a workspace, the view ID is used to identify each database. Therefore, you can use the view_id to retrieve
/// the actual database ID from [WorkspaceDatabase]. Additionally, [WorkspaceDatabase] allows you to obtain a database
/// using its database ID.
///
/// Relation between database ID and view ID:
/// One database ID can have multiple view IDs.
///
pub struct WorkspaceDatabase {
  uid: i64,
  collab: Arc<MutexCollab>,
  collab_db: Weak<CollabKVDB>,
  config: CollabPersistenceConfig,
  collab_service: Arc<dyn DatabaseCollabService>,
  /// In memory database handlers.
  /// The key is the database id. The handler will be added when the database is opened or created.
  /// and the handler will be removed when the database is deleted or closed.
  databases: Mutex<LruCache<String, Arc<MutexDatabase>>>,
  database_collabs: Mutex<LruCache<String, Arc<MutexCollab>>>,
}

impl WorkspaceDatabase {
  pub fn open<T>(
    uid: i64,
    collab: Arc<MutexCollab>,
    collab_db: Weak<CollabKVDB>,
    config: CollabPersistenceConfig,
    collab_service: T,
  ) -> Self
  where
    T: DatabaseCollabService,
  {
    let collab_service = Arc::new(collab_service);
    let collab_guard = collab.lock();
    drop(collab_guard);

    let databases = Mutex::new(LruCache::new(NonZeroUsize::new(5).unwrap()));
    let database_collabs = Mutex::new(LruCache::new(NonZeroUsize::new(10).unwrap()));
    Self {
      uid,
      collab_db,
      collab,
      databases,
      config,
      collab_service,
      database_collabs,
    }
  }

  pub async fn get_database_collab(&self, database_id: &str) -> Option<Arc<MutexCollab>> {
    let database_collab = self.database_collabs.lock().get(database_id).cloned();
    let collab_db = self.collab_db.upgrade()?;
    match database_collab {
      None => {
        let mut collab_doc_state = CollabDocState::default();
        let is_exist = collab_db
          .is_exist(self.uid, database_id)
          .await
          .unwrap_or(false);
        if !is_exist {
          // Try to load the database from the remote. The database doesn't exist in the local only
          // when the user has deleted the database or the database is using a remote storage.
          match self
            .collab_service
            .get_collab_doc_state(database_id, CollabType::Database)
            .await
          {
            Ok(fetched_doc_state) => {
              if fetched_doc_state.is_empty() {
                error!("Failed to get updates for database: {}", database_id);
                return None;
              }
              collab_doc_state = fetched_doc_state;
            },
            Err(e) => {
              error!("Failed to get collab updates for database: {}", e);
              return None;
            },
          }
        }
        let database_collab = self.collab_for_database(database_id, collab_doc_state);
        self
          .database_collabs
          .lock()
          .put(database_id.to_string(), database_collab.clone());
        Some(database_collab)
      },
      Some(database_collab) => Some(database_collab),
    }
  }

  /// Get the database with the given database id.
  /// Return None if the database does not exist.
  pub async fn get_database(&self, database_id: &str) -> Option<Arc<MutexDatabase>> {
    if !self.database_meta_list().contains(database_id) {
      return None;
    }
    let database = self.databases.lock().get(database_id).cloned();
    let collab_db = self.collab_db.upgrade()?;
    match database {
      None => {
        let notifier = DatabaseNotify::default();
        let is_exist = collab_db.read_txn().is_exist(self.uid, &database_id);
        let collab = self.get_database_collab(database_id).await?;

        let context = DatabaseContext {
          uid: self.uid,
          db: self.collab_db.clone(),
          collab,
          collab_service: self.collab_service.clone(),
          notifier: Some(notifier),
        };
        let database = Database::get_or_create(database_id, context).ok()?;

        // The database is not exist in local disk, which means the rows of the database are not
        // loaded yet. Load the rows from the remote with limit 100.
        if !is_exist {
          database.load_all_rows();
        }

        let database = Arc::new(MutexDatabase::new(database));
        self
          .databases
          .lock()
          .put(database_id.to_string(), database.clone());
        Some(database)
      },
      Some(database) => Some(database),
    }
  }
  /// Return the database id with the given view id.
  /// Multiple views can share the same database.
  pub async fn get_database_with_view_id(&self, view_id: &str) -> Option<Arc<MutexDatabase>> {
    let database_id = self.get_database_id_with_view_id(view_id)?;
    self.get_database(&database_id).await
  }

  /// Return the database id with the given view id.
  pub fn get_database_id_with_view_id(&self, view_id: &str) -> Option<String> {
    self
      .database_meta_list()
      .get_database_meta_with_view_id(view_id)
      .map(|record| record.database_id)
  }

  /// Create database with inline view.
  /// The inline view is the default view of the database.
  /// If the inline view gets deleted, the database will be deleted too.
  /// So the reference views will be deleted too.
  pub fn create_database(
    &self,
    params: CreateDatabaseParams,
  ) -> Result<Arc<MutexDatabase>, DatabaseError> {
    debug_assert!(!params.database_id.is_empty());
    debug_assert!(!params.view_id.is_empty());

    // Create a [Collab] for the given database id.
    let collab = self.collab_for_database(&params.database_id, CollabDocState::default());
    let notifier = DatabaseNotify::default();
    let context = DatabaseContext {
      uid: self.uid,
      db: self.collab_db.clone(),
      collab,
      collab_service: self.collab_service.clone(),
      notifier: Some(notifier),
    };

    // Add a new database record.
    self
      .database_meta_list()
      .add_database(&params.database_id, vec![params.view_id.clone()]);
    let database_id = params.database_id.clone();
    // TODO(RS): insert the first view of the database.
    let mutex_database = MutexDatabase::new(Database::create_with_inline_view(params, context)?);
    let database = Arc::new(mutex_database);
    self.databases.lock().put(database_id, database.clone());
    Ok(database)
  }

  pub fn track_database(&self, database_id: &str, database_view_ids: Vec<String>) {
    self
      .database_meta_list()
      .add_database(database_id, database_view_ids);
  }

  /// Create database with the data duplicated from the given database.
  /// The [DatabaseData] contains all the database data. It can be
  /// used to restore the database from the backup.
  pub fn create_database_with_data(
    &self,
    data: DatabaseData,
  ) -> Result<Arc<MutexDatabase>, DatabaseError> {
    let DatabaseData { view, fields, rows } = data;
    let params = CreateDatabaseParams::from_view(view, fields, rows);
    let database = self.create_database(params)?;
    Ok(database)
  }

  /// Create linked view that shares the same data with the inline view's database
  /// If the inline view is deleted, the reference view will be deleted too.
  pub async fn create_database_linked_view(
    &self,
    params: CreateViewParams,
  ) -> Result<(), DatabaseError> {
    let params = CreateViewParamsValidator::validate(params)?;
    if let Some(database) = self.get_database(&params.database_id).await {
      self
        .database_meta_list()
        .update_database(&params.database_id, |record| {
          // Check if the view is already linked to the database.
          if record.linked_views.contains(&params.view_id) {
            error!("The view is already linked to the database");
          } else {
            record.linked_views.push(params.view_id.clone());
          }
        });
      database.lock().await.create_linked_view(params)
    } else {
      Err(DatabaseError::DatabaseNotExist)
    }
  }

  /// Delete the database with the given database id.
<<<<<<< HEAD
  pub async fn delete_database(&self, database_id: &str) {
    self.database_tracker_list().delete_database(database_id);
=======
  pub fn delete_database(&self, database_id: &str) {
    self.database_meta_list().delete_database(database_id);
>>>>>>> 2b6c80d2
    if let Some(collab_db) = self.collab_db.upgrade() {
      if let Err(err) = collab_db.delete_doc(self.uid, database_id).await {
        error!("Delete database failed: {}", err);
      }
    }
<<<<<<< HEAD

    let database = self.open_handlers.lock().pop(database_id);
    if let Some(database) = database {
      if let Ok(lock_guard) = database.try_lock() {
        lock_guard.close();
      }
=======
    if let Some(database) = self.databases.lock().pop(database_id) {
      database.lock().close();
>>>>>>> 2b6c80d2
    }
  }

  /// Close the database with the given database id.
<<<<<<< HEAD
  pub async fn close_database(&self, database_id: &str) {
    let database = self.open_handlers.lock().pop(database_id);
    if let Some(database) = database {
      database.lock().await.close();
=======
  pub fn close_database(&self, database_id: &str) {
    if let Some(database) = self.databases.lock().pop(database_id) {
      database.lock().close();
>>>>>>> 2b6c80d2
    }
  }

  /// Return all the database records.
  pub fn get_all_database_meta(&self) -> Vec<DatabaseMeta> {
    self.database_meta_list().get_all_database_meta()
  }

  pub fn restore_database_from_snapshot(
    &self,
    database_id: &str,
    snapshot: CollabSnapshot,
  ) -> Result<Database, DatabaseError> {
    let collab = self.collab_for_database(database_id, CollabDocState::default());
    let update =
      Update::decode_v1(&snapshot.data).map_err(|err| DatabaseError::Internal(err.into()))?;
    collab.lock().with_origin_transact_mut(|txn| {
      txn.apply_update(update);
    });

    let context = DatabaseContext {
      uid: self.uid,
      db: self.collab_db.clone(),
      collab,
      collab_service: self.collab_service.clone(),
      notifier: None,
    };
    Database::get_or_create(database_id, context)
  }

  /// Delete the view from the database with the given view id.
  /// If the view is the inline view, the database will be deleted too.
  pub async fn delete_view(&self, database_id: &str, view_id: &str) {
    if let Some(database) = self.get_database(database_id).await {
      database.lock().await.delete_view(view_id);
      let is_inline_view = database.lock().await.is_inline_view(view_id);
      if is_inline_view {
        // Delete the database if the view is the inline view.
        self.delete_database(database_id).await;
      }
    }
  }

  /// Duplicate the database that contains the view.
  pub async fn duplicate_database(
    &self,
    view_id: &str,
  ) -> Result<Arc<MutexDatabase>, DatabaseError> {
    let DatabaseData { view, fields, rows } = self.get_database_duplicated_data(view_id).await?;
    let params = CreateDatabaseParams::from_view(view, fields, rows);
    let database = self.create_database(params)?;
    Ok(database)
  }

  /// Duplicate the database with the given view id.
  pub async fn get_database_duplicated_data(
    &self,
    view_id: &str,
  ) -> Result<DatabaseData, DatabaseError> {
    if let Some(database) = self.get_database_with_view_id(view_id).await {
      let data = database.lock().await.duplicate_database().await;
      Ok(data)
    } else {
      Err(DatabaseError::DatabaseNotExist)
    }
  }

  /// Create a new [Collab] instance for given database id.
  fn collab_for_database(&self, database_id: &str, doc_state: CollabDocState) -> Arc<MutexCollab> {
    self.collab_service.build_collab_with_config(
      self.uid,
      database_id,
      CollabType::Database,
      self.collab_db.clone(),
      doc_state,
      self.config.clone(),
    )
  }

  fn database_meta_list(&self) -> DatabaseMetaList {
    DatabaseMetaList::from_collab(&self.collab.lock())
  }
}

pub fn get_all_database_meta(collab: &Collab) -> Vec<DatabaseMeta> {
  DatabaseMetaList::from_collab(collab).get_all_database_meta()
}<|MERGE_RESOLUTION|>--- conflicted
+++ resolved
@@ -11,6 +11,8 @@
 use collab_entity::CollabType;
 use collab_plugins::local_storage::kv::snapshot::CollabSnapshot;
 
+use collab_plugins::local_storage::kv::doc::CollabKVAction;
+use collab_plugins::local_storage::kv::KVTransactionDB;
 use collab_plugins::local_storage::CollabPersistenceConfig;
 use collab_plugins::CollabKVDB;
 use parking_lot::Mutex;
@@ -278,43 +280,27 @@
   }
 
   /// Delete the database with the given database id.
-<<<<<<< HEAD
   pub async fn delete_database(&self, database_id: &str) {
-    self.database_tracker_list().delete_database(database_id);
-=======
-  pub fn delete_database(&self, database_id: &str) {
     self.database_meta_list().delete_database(database_id);
->>>>>>> 2b6c80d2
     if let Some(collab_db) = self.collab_db.upgrade() {
       if let Err(err) = collab_db.delete_doc(self.uid, database_id).await {
         error!("Delete database failed: {}", err);
       }
     }
-<<<<<<< HEAD
-
-    let database = self.open_handlers.lock().pop(database_id);
+
+    let database = self.databases.lock().pop(database_id);
     if let Some(database) = database {
       if let Ok(lock_guard) = database.try_lock() {
         lock_guard.close();
       }
-=======
-    if let Some(database) = self.databases.lock().pop(database_id) {
-      database.lock().close();
->>>>>>> 2b6c80d2
     }
   }
 
   /// Close the database with the given database id.
-<<<<<<< HEAD
   pub async fn close_database(&self, database_id: &str) {
-    let database = self.open_handlers.lock().pop(database_id);
+    let database = self.databases.lock().pop(database_id);
     if let Some(database) = database {
       database.lock().await.close();
-=======
-  pub fn close_database(&self, database_id: &str) {
-    if let Some(database) = self.databases.lock().pop(database_id) {
-      database.lock().close();
->>>>>>> 2b6c80d2
     }
   }
 
