use async_trait::async_trait;
use lru::LruCache;
use std::collections::HashMap;
use std::future::Future;
use std::num::NonZeroUsize;
use std::pin::Pin;
use std::sync::{Arc, Weak};

use collab::core::collab::{CollabDocState, MutexCollab};
use collab::preclude::updates::decoder::Decode;
use collab::preclude::{Collab, Update};
use collab_entity::CollabType;
use collab_plugins::local_storage::kv::doc::CollabKVAction;
use collab_plugins::local_storage::kv::snapshot::{CollabSnapshot, SnapshotAction};
use collab_plugins::local_storage::kv::KVTransactionDB;
use collab_plugins::local_storage::CollabPersistenceConfig;
use collab_plugins::CollabKVDB;
use parking_lot::Mutex;
use tracing::error;

use crate::database::{Database, DatabaseContext, DatabaseData, MutexDatabase};
use crate::database_observer::DatabaseNotify;
use crate::error::DatabaseError;

<<<<<<< HEAD
use crate::user::db_record::{DatabaseViewTracker, DatabaseViewTrackerList};
use crate::views::{CreateDatabaseParams, CreateDatabaseViewParams, CreateViewParamsValidator};
=======
use crate::user::db_meta::{DatabaseMeta, DatabaseMetaList};
use crate::views::{CreateDatabaseParams, CreateViewParams, CreateViewParamsValidator};
>>>>>>> 7b587dbb

pub type CollabDocStateByOid = HashMap<String, CollabDocState>;
pub type CollabFuture<T> = Pin<Box<dyn Future<Output = T> + Send + Sync + 'static>>;

/// Use this trait to build a [MutexCollab] for a database object including [Database],
/// [DatabaseView], and [DatabaseRow]. When building a [MutexCollab], the caller can add
/// different [CollabPlugin]s to the [MutexCollab] to support different features.
///
#[async_trait]
pub trait DatabaseCollabService: Send + Sync + 'static {
  fn get_collab_doc_state(
    &self,
    object_id: &str,
    object_ty: CollabType,
  ) -> CollabFuture<Result<CollabDocState, DatabaseError>>;

  fn batch_get_collab_update(
    &self,
    object_ids: Vec<String>,
    object_ty: CollabType,
  ) -> CollabFuture<Result<CollabDocStateByOid, DatabaseError>>;

  fn build_collab_with_config(
    &self,
    uid: i64,
    object_id: &str,
    object_type: CollabType,
    collab_db: Weak<CollabKVDB>,
    collab_doc_state: CollabDocState,
    config: CollabPersistenceConfig,
  ) -> Arc<MutexCollab>;
}

/// A [WorkspaceDatabase] indexes the databases within a workspace.
/// Within a workspace, the view ID is used to identify each database. Therefore, you can use the view_id to retrieve
/// the actual database ID from [WorkspaceDatabase]. Additionally, [WorkspaceDatabase] allows you to obtain a database
/// using its database ID.
///
/// Relation between database ID and view ID:
/// One database ID can have multiple view IDs.
///
pub struct WorkspaceDatabase {
  uid: i64,
  collab: Arc<MutexCollab>,
  collab_db: Weak<CollabKVDB>,
  config: CollabPersistenceConfig,
  collab_service: Arc<dyn DatabaseCollabService>,
  /// In memory database handlers.
  /// The key is the database id. The handler will be added when the database is opened or created.
  /// and the handler will be removed when the database is deleted or closed.
  databases: Mutex<LruCache<String, Arc<MutexDatabase>>>,
  database_collabs: Mutex<LruCache<String, Arc<MutexCollab>>>,
}

impl WorkspaceDatabase {
  pub fn open<T>(
    uid: i64,
    collab: Arc<MutexCollab>,
    collab_db: Weak<CollabKVDB>,
    config: CollabPersistenceConfig,
    collab_service: T,
  ) -> Self
  where
    T: DatabaseCollabService,
  {
    let collab_service = Arc::new(collab_service);
    let collab_guard = collab.lock();
    drop(collab_guard);

    let databases = Mutex::new(LruCache::new(NonZeroUsize::new(5).unwrap()));
    let database_collabs = Mutex::new(LruCache::new(NonZeroUsize::new(10).unwrap()));
    Self {
      uid,
      collab_db,
      collab,
      databases,
      config,
      collab_service,
      database_collabs,
    }
  }

  pub async fn get_database_collab(&self, database_id: &str) -> Option<Arc<MutexCollab>> {
    let database_collab = self.database_collabs.lock().get(database_id).cloned();
    let collab_db = self.collab_db.upgrade()?;
    match database_collab {
      None => {
        let mut collab_doc_state = CollabDocState::default();
        let is_exist = collab_db.read_txn().is_exist(self.uid, &database_id);
        if !is_exist {
          // Try to load the database from the remote. The database doesn't exist in the local only
          // when the user has deleted the database or the database is using a remote storage.
          match self
            .collab_service
            .get_collab_doc_state(database_id, CollabType::Database)
            .await
          {
            Ok(fetched_doc_state) => {
              if fetched_doc_state.is_empty() {
                error!("Failed to get updates for database: {}", database_id);
                return None;
              }
              collab_doc_state = fetched_doc_state;
            },
            Err(e) => {
              error!("Failed to get collab updates for database: {}", e);
              return None;
            },
          }
        }
        let database_collab = self.collab_for_database(database_id, collab_doc_state);
        self
          .database_collabs
          .lock()
          .put(database_id.to_string(), database_collab.clone());
        Some(database_collab)
      },
      Some(database_collab) => Some(database_collab),
    }
  }

  /// Get the database with the given database id.
  /// Return None if the database does not exist.
  pub async fn get_database(&self, database_id: &str) -> Option<Arc<MutexDatabase>> {
    if !self.database_meta_list().contains(database_id) {
      return None;
    }
    let database = self.databases.lock().get(database_id).cloned();
    let collab_db = self.collab_db.upgrade()?;
    match database {
      None => {
        let notifier = DatabaseNotify::default();
        let is_exist = collab_db.read_txn().is_exist(self.uid, &database_id);
        let collab = self.get_database_collab(database_id).await?;

        let context = DatabaseContext {
          uid: self.uid,
          db: self.collab_db.clone(),
          collab,
          collab_service: self.collab_service.clone(),
          notifier: Some(notifier),
        };
        let database = Database::get_or_create(database_id, context).ok()?;

        // The database is not exist in local disk, which means the rows of the database are not
        // loaded yet. Load the rows from the remote with limit 100.
        if !is_exist {
          database.load_all_rows();
        }

        let database = Arc::new(MutexDatabase::new(database));
        self
          .databases
          .lock()
          .put(database_id.to_string(), database.clone());
        Some(database)
      },
      Some(database) => Some(database),
    }
  }
  /// Return the database id with the given view id.
  /// Multiple views can share the same database.
  pub async fn get_database_with_view_id(&self, view_id: &str) -> Option<Arc<MutexDatabase>> {
    let database_id = self.get_database_id_with_view_id(view_id)?;
    self.get_database(&database_id).await
  }

  /// Return the database id with the given view id.
  pub fn get_database_id_with_view_id(&self, view_id: &str) -> Option<String> {
    self
      .database_meta_list()
      .get_database_meta_with_view_id(view_id)
      .map(|record| record.database_id)
  }

  /// Create database with inline view.
  /// The inline view is the default view of the database.
  /// If the inline view gets deleted, the database will be deleted too.
  /// So the reference views will be deleted too.
  pub fn create_database(
    &self,
    params: CreateDatabaseParams,
  ) -> Result<Arc<MutexDatabase>, DatabaseError> {
    debug_assert!(!params.database_id.is_empty());

    // Create a [Collab] for the given database id.
    let collab = self.collab_for_database(&params.database_id, CollabDocState::default());
    let notifier = DatabaseNotify::default();
    let context = DatabaseContext {
      uid: self.uid,
      db: self.collab_db.clone(),
      collab,
      collab_service: self.collab_service.clone(),
      notifier: Some(notifier),
    };

    // Add a new database record.
<<<<<<< HEAD
    self.database_tracker_list().add_database(&params);
=======
    self
      .database_meta_list()
      .add_database(&params.database_id, vec![params.view_id.clone()]);
>>>>>>> 7b587dbb
    let database_id = params.database_id.clone();
    let mutex_database = MutexDatabase::new(Database::create_with_inline_view(params, context)?);
    let database = Arc::new(mutex_database);
    self.databases.lock().put(database_id, database.clone());
    Ok(database)
  }

<<<<<<< HEAD
=======
  pub fn track_database(&self, database_id: &str, database_view_ids: Vec<String>) {
    self
      .database_meta_list()
      .add_database(database_id, database_view_ids);
  }

  /// Create database with the data duplicated from the given database.
  /// The [DatabaseData] contains all the database data. It can be
  /// used to restore the database from the backup.
  pub fn create_database_with_data(
    &self,
    data: DatabaseData,
  ) -> Result<Arc<MutexDatabase>, DatabaseError> {
    let DatabaseData { view, fields, rows } = data;
    let params = CreateDatabaseParams::from_view(view, fields, rows);
    let database = self.create_database(params)?;
    Ok(database)
  }

>>>>>>> 7b587dbb
  /// Create linked view that shares the same data with the inline view's database
  /// If the inline view is deleted, the reference view will be deleted too.
  pub async fn create_database_linked_view(
    &self,
    params: CreateDatabaseViewParams,
  ) -> Result<(), DatabaseError> {
    let params = CreateViewParamsValidator::validate(params)?;
    if let Some(database) = self.get_database(&params.database_id).await {
      self
        .database_meta_list()
        .update_database(&params.database_id, |record| {
          // Check if the view is already linked to the database.
          if record.linked_views.contains(&params.view_id) {
            error!("The view is already linked to the database");
          } else {
            record.linked_views.push(params.view_id.clone());
          }
        });
      database.lock().create_linked_view(params)
    } else {
      Err(DatabaseError::DatabaseNotExist)
    }
  }

  /// Delete the database with the given database id.
  pub fn delete_database(&self, database_id: &str) {
    self.database_meta_list().delete_database(database_id);
    if let Some(collab_db) = self.collab_db.upgrade() {
      let _ = collab_db.with_write_txn(|w_db_txn| {
        match w_db_txn.delete_doc(self.uid, database_id) {
          Ok(_) => {},
          Err(err) => tracing::error!("🔴Delete database failed: {}", err),
        }
        Ok(())
      });
    }
    if let Some(database) = self.databases.lock().pop(database_id) {
      database.lock().close();
    }
  }

  /// Close the database with the given database id.
  pub fn close_database(&self, database_id: &str) {
    if let Some(database) = self.databases.lock().pop(database_id) {
      database.lock().close();
    }
  }

  /// Return all the database records.
  pub fn get_all_database_meta(&self) -> Vec<DatabaseMeta> {
    self.database_meta_list().get_all_database_meta()
  }

  pub fn get_database_snapshots(&self, database_id: &str) -> Vec<CollabSnapshot> {
    match self.collab_db.upgrade() {
      None => vec![],
      Some(collab_db) => {
        let store = collab_db.read_txn();
        store.get_snapshots(self.uid, database_id)
      },
    }
  }

  pub fn restore_database_from_snapshot(
    &self,
    database_id: &str,
    snapshot: CollabSnapshot,
  ) -> Result<Database, DatabaseError> {
    let collab = self.collab_for_database(database_id, CollabDocState::default());
    let update =
      Update::decode_v1(&snapshot.data).map_err(|err| DatabaseError::Internal(err.into()))?;
    collab.lock().with_origin_transact_mut(|txn| {
      txn.apply_update(update);
    });

    let context = DatabaseContext {
      uid: self.uid,
      db: self.collab_db.clone(),
      collab,
      collab_service: self.collab_service.clone(),
      notifier: None,
    };
    Database::get_or_create(database_id, context)
  }

  /// Delete the view from the database with the given view id.
  /// If the view is the inline view, the database will be deleted too.
  pub async fn delete_view(&self, database_id: &str, view_id: &str) {
    if let Some(database) = self.get_database(database_id).await {
      database.lock().delete_view(view_id);
      if database.lock().is_inline_view(view_id) {
        // Delete the database if the view is the inline view.
        self.delete_database(database_id);
      }
    }
  }

  /// Duplicate the database that contains the view.
  pub async fn duplicate_database(
    &self,
    view_id: &str,
  ) -> Result<Arc<MutexDatabase>, DatabaseError> {
    let database_data = self.get_all_database_data(view_id).await?;

    let create_database_params = database_data.to_create_database_params(true);
    let database = self.create_database(create_database_params)?;

    Ok(database)
  }

  /// Duplicate the database with the view_id of any linked view in the database
  pub async fn get_all_database_data(&self, view_id: &str) -> Result<DatabaseData, DatabaseError> {
    if let Some(database) = self.get_database_with_view_id(view_id).await {
      let data = database.lock().get_all_database_data();
      Ok(data)
    } else {
      Err(DatabaseError::DatabaseNotExist)
    }
  }

  /// Create a new [Collab] instance for given database id.
  fn collab_for_database(&self, database_id: &str, doc_state: CollabDocState) -> Arc<MutexCollab> {
    self.collab_service.build_collab_with_config(
      self.uid,
      database_id,
      CollabType::Database,
      self.collab_db.clone(),
      doc_state,
      self.config.clone(),
    )
  }

  fn database_meta_list(&self) -> DatabaseMetaList {
    DatabaseMetaList::from_collab(&self.collab.lock())
  }
}

pub fn get_all_database_meta(collab: &Collab) -> Vec<DatabaseMeta> {
  DatabaseMetaList::from_collab(collab).get_all_database_meta()
}<|MERGE_RESOLUTION|>--- conflicted
+++ resolved
@@ -22,13 +22,8 @@
 use crate::database_observer::DatabaseNotify;
 use crate::error::DatabaseError;
 
-<<<<<<< HEAD
-use crate::user::db_record::{DatabaseViewTracker, DatabaseViewTrackerList};
+use crate::user::db_meta::{DatabaseMeta, DatabaseMetaList};
 use crate::views::{CreateDatabaseParams, CreateDatabaseViewParams, CreateViewParamsValidator};
-=======
-use crate::user::db_meta::{DatabaseMeta, DatabaseMetaList};
-use crate::views::{CreateDatabaseParams, CreateViewParams, CreateViewParamsValidator};
->>>>>>> 7b587dbb
 
 pub type CollabDocStateByOid = HashMap<String, CollabDocState>;
 pub type CollabFuture<T> = Pin<Box<dyn Future<Output = T> + Send + Sync + 'static>>;
@@ -226,13 +221,7 @@
     };
 
     // Add a new database record.
-<<<<<<< HEAD
-    self.database_tracker_list().add_database(&params);
-=======
-    self
-      .database_meta_list()
-      .add_database(&params.database_id, vec![params.view_id.clone()]);
->>>>>>> 7b587dbb
+    self.database_meta_list().add_database(&params);
     let database_id = params.database_id.clone();
     let mutex_database = MutexDatabase::new(Database::create_with_inline_view(params, context)?);
     let database = Arc::new(mutex_database);
@@ -240,28 +229,6 @@
     Ok(database)
   }
 
-<<<<<<< HEAD
-=======
-  pub fn track_database(&self, database_id: &str, database_view_ids: Vec<String>) {
-    self
-      .database_meta_list()
-      .add_database(database_id, database_view_ids);
-  }
-
-  /// Create database with the data duplicated from the given database.
-  /// The [DatabaseData] contains all the database data. It can be
-  /// used to restore the database from the backup.
-  pub fn create_database_with_data(
-    &self,
-    data: DatabaseData,
-  ) -> Result<Arc<MutexDatabase>, DatabaseError> {
-    let DatabaseData { view, fields, rows } = data;
-    let params = CreateDatabaseParams::from_view(view, fields, rows);
-    let database = self.create_database(params)?;
-    Ok(database)
-  }
-
->>>>>>> 7b587dbb
   /// Create linked view that shares the same data with the inline view's database
   /// If the inline view is deleted, the reference view will be deleted too.
   pub async fn create_database_linked_view(
