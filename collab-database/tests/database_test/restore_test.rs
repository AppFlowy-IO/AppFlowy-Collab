--- conflicted
+++ resolved
@@ -1,19 +1,7 @@
-<<<<<<< HEAD
 use collab_database::fields::Field;
 use collab_database::rows::{CreateRowParams, Row};
 use collab_database::views::{DatabaseLayout, DatabaseView};
-use collab_persistence::kv::rocks_kv::RocksCollabDB;
 use serde_json::json;
-=======
-use std::sync::Arc;
-
-use collab_database::database::DatabaseData;
-use collab_database::rows::CreateRowParams;
-use serde_json::{json, Value};
-
-use assert_json_diff::assert_json_include;
-use collab_plugins::CollabKVDB;
->>>>>>> 3eef93f3
 
 use crate::database_test::helper::{
   create_database_with_db, restore_database_from_db, DatabaseTest,
@@ -69,7 +57,6 @@
   assert_database_eq(database_test);
 }
 
-<<<<<<< HEAD
 fn assert_database_eq(database_test: DatabaseTest) {
   assert_eq!(database_test.fields.get_all_field_orders().len(), 0);
   assert_eq!(database_test.get_database_rows().len(), 0);
@@ -110,29 +97,6 @@
   assert!(linked_view.group_settings.is_empty());
   assert!(linked_view.sorts.is_empty());
   assert!(linked_view.layout_settings.is_empty());
-=======
-async fn create_database_with_view() -> (Arc<CollabKVDB>, DatabaseTest, Value) {
-  let (db, database_test) = create_database_with_db(1, "1").await;
-  let expected = json!({
-    "fields": [],
-    "inline_view": "v1",
-    "rows": [],
-    "views": [
-      {
-        "database_id": "1",
-        "field_orders": [],
-        "filters": [],
-        "group_settings": [],
-        "id": "v1",
-        "layout": 0,
-        "layout_settings": {},
-        "row_orders": [],
-        "sorts": []
-      }
-    ]
-  });
-  (db, database_test, expected)
->>>>>>> 3eef93f3
 }
 
 const HISTORY_DOCUMENT_020: &str = "020_database";
