[package]
name = "collab-database"
version = "0.2.0"
edition = "2021"

# See more keys and their definitions at https://doc.rust-lang.org/cargo/reference/manifest.html
[lib]
crate-type = ["cdylib", "rlib"]

[dependencies]
collab = { workspace = true }
collab-entity = { workspace = true }
serde = { workspace = true, features = ["derive", "rc"] }
serde_json.workspace = true
thiserror.workspace = true
anyhow.workspace = true
serde_repr = "0.1"
tokio = { workspace = true, features = ["time", "sync", "rt"] }
tracing.workspace = true
nanoid = "0.4.0"
chrono.workspace = true
lazy_static = "1.4.0"
async-trait.workspace = true
uuid = { version = "1.3.3", features = ["v4", "v5"] }
tokio-stream = { version = "0.1.14", features = ["sync"] }
strum = "0.25"
strum_macros = "0.25"
rayon = "1.10.0"
dashmap = "5"
futures = "0.3.30"
csv = { version = "1.3.0" }
<<<<<<< HEAD
yrs.workspace = true
=======
tokio-util = "0.7"
>>>>>>> 9a07a191

[target.'cfg(target_arch = "wasm32")'.dependencies]
getrandom = { version = "0.2", features = ["js"] }
js-sys = "0.3"

[dev-dependencies]
collab-plugins = { workspace = true, features = ["verbose_log"] }
collab-database = { path = "../collab-database", features = ["verbose_log"] }
tempfile = "3.8.0"
assert-json-diff = "2.0.2"
lazy_static = "1.4.0"
tracing-subscriber = { version = "0.3.3", features = ["env-filter"] }
rand = "0.8.4"
futures = "0.3.30"
zip = "0.6.6"


[features]
verbose_log = []
import_csv = []<|MERGE_RESOLUTION|>--- conflicted
+++ resolved
@@ -29,11 +29,8 @@
 dashmap = "5"
 futures = "0.3.30"
 csv = { version = "1.3.0" }
-<<<<<<< HEAD
 yrs.workspace = true
-=======
 tokio-util = "0.7"
->>>>>>> 9a07a191
 
 [target.'cfg(target_arch = "wasm32")'.dependencies]
 getrandom = { version = "0.2", features = ["js"] }
