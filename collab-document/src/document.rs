--- conflicted
+++ resolved
@@ -23,13 +23,8 @@
                 .get_map_with_txn(txn, vec![ROOT, BLOCKS])
                 .unwrap_or_else(|| root.insert_map_with_txn(txn, BLOCKS));
             let texts = collab
-<<<<<<< HEAD
-                .get_map_with_txn(txn, vec![ROOT, TEXTS])
-                .unwrap_or_else(|| root.create_map_with_txn(txn, TEXTS));
-=======
                 .get_map_with_txn(txn, vec![ROOT, TESTS])
                 .unwrap_or_else(|| root.insert_map_with_txn(txn, TESTS));
->>>>>>> 7922c4a8
             (root, blocks, texts)
         });
         let blocks = BlockMap::new(blocks);
