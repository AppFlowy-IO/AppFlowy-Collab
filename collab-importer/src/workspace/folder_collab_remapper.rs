use anyhow::{Result, anyhow};
use collab::core::collab::{CollabOptions, default_client_id};
use collab::preclude::Collab;
use collab_folder::{
  CollabOrigin, Folder, RepeatedViewIdentifier, View, ViewIdentifier, Workspace,
  default_folder_data, timestamp,
};
use uuid::Uuid;

use crate::workspace::entities::WorkspaceRelationMap;
use crate::workspace::id_mapper::IdMapper;

pub struct FolderCollabRemapper;

impl FolderCollabRemapper {
  pub fn remap_to_folder_collab(
    relation_map: &WorkspaceRelationMap,
    id_mapper: &IdMapper,
    uid: i64,
    workspace_name: &str,
  ) -> Result<Folder> {
    let new_workspace_id = id_mapper
      .get_new_id(&relation_map.workspace_id)
      .ok_or_else(|| anyhow!("missing mapping for workspace id"))?;

    let current_time = timestamp();

    let mut folder_data = default_folder_data(uid, new_workspace_id);
    let mut views = vec![];
    let mut top_level_view_ids = vec![];

    for (old_view_id, view_metadata) in &relation_map.views {
      let new_view_id = id_mapper
        .get_new_id(old_view_id)
        .ok_or_else(|| anyhow!("missing mapping for view id: {}", old_view_id))?;

      let new_parent_id = if let Some(old_parent_id) = &view_metadata.parent_id {
        id_mapper
          .get_new_id(old_parent_id)
          .ok_or_else(|| anyhow!("missing mapping for parent id: {}", old_parent_id))?
      } else {
        new_workspace_id
      };

      if view_metadata
        .parent_id
        .as_ref()
        .is_none_or(|pid| pid == &relation_map.workspace_id)
      {
<<<<<<< HEAD
        top_level_view_ids.push(ViewIdentifier::new(
          collab_entity::uuid_validation::view_id_from_any_string(&new_view_id),
        ));
=======
        top_level_view_ids.push(ViewIdentifier::new(new_view_id));
>>>>>>> 24ebabc6
      }

      let children_ids: Vec<ViewIdentifier> = view_metadata
        .children
        .iter()
<<<<<<< HEAD
        .filter_map(|child_id| {
          id_mapper.get_new_id(child_id).map(|new_id| {
            ViewIdentifier::new(collab_entity::uuid_validation::view_id_from_any_string(
              new_id,
            ))
          })
        })
=======
        .filter_map(|child_id| id_mapper.get_new_id(child_id).map(ViewIdentifier::new))
>>>>>>> 24ebabc6
        .collect();

      let mut view = View::new(
        new_view_id.into(),
        new_parent_id.into(),
        view_metadata.name.clone(),
        view_metadata.layout.clone(),
        Some(uid),
      );

      view.created_at = current_time;
      view.last_edited_time = current_time;
      view.children = RepeatedViewIdentifier::new(children_ids);
      view.extra = view_metadata.extra.clone();
      view.icon = view_metadata.icon.clone();
      views.push(view);
    }

    folder_data.views = views;
    folder_data.workspace = Workspace {
<<<<<<< HEAD
      id: Uuid::parse_str(&new_workspace_id).map_err(|_| anyhow!("invalid workspace id"))?,
=======
      id: new_workspace_id.into(),
>>>>>>> 24ebabc6
      name: workspace_name.to_string(),
      child_views: RepeatedViewIdentifier::new(top_level_view_ids),
      created_at: current_time,
      created_by: Some(uid),
      last_edited_time: current_time,
      last_edited_by: Some(uid),
    };

<<<<<<< HEAD
    let workspace_uuid = Uuid::parse_str(&new_workspace_id).unwrap_or_else(|_| Uuid::new_v4());
    let options = CollabOptions::new(workspace_uuid, default_client_id());
=======
    let options = CollabOptions::new(new_workspace_id.into(), default_client_id());
>>>>>>> 24ebabc6
    let collab = Collab::new_with_options(CollabOrigin::Empty, options).unwrap();
    let folder = Folder::create(collab, None, folder_data);
    Ok(folder)
  }
}<|MERGE_RESOLUTION|>--- conflicted
+++ resolved
@@ -47,19 +47,14 @@
         .as_ref()
         .is_none_or(|pid| pid == &relation_map.workspace_id)
       {
-<<<<<<< HEAD
         top_level_view_ids.push(ViewIdentifier::new(
           collab_entity::uuid_validation::view_id_from_any_string(&new_view_id),
         ));
-=======
-        top_level_view_ids.push(ViewIdentifier::new(new_view_id));
->>>>>>> 24ebabc6
       }
 
       let children_ids: Vec<ViewIdentifier> = view_metadata
         .children
         .iter()
-<<<<<<< HEAD
         .filter_map(|child_id| {
           id_mapper.get_new_id(child_id).map(|new_id| {
             ViewIdentifier::new(collab_entity::uuid_validation::view_id_from_any_string(
@@ -67,14 +62,13 @@
             ))
           })
         })
-=======
-        .filter_map(|child_id| id_mapper.get_new_id(child_id).map(ViewIdentifier::new))
->>>>>>> 24ebabc6
         .collect();
 
+      let view_uuid = collab_entity::uuid_validation::view_id_from_any_string(new_view_id);
+      let parent_uuid = collab_entity::uuid_validation::view_id_from_any_string(new_parent_id);
       let mut view = View::new(
-        new_view_id.into(),
-        new_parent_id.into(),
+        view_uuid,
+        parent_uuid,
         view_metadata.name.clone(),
         view_metadata.layout.clone(),
         Some(uid),
@@ -90,11 +84,7 @@
 
     folder_data.views = views;
     folder_data.workspace = Workspace {
-<<<<<<< HEAD
       id: Uuid::parse_str(&new_workspace_id).map_err(|_| anyhow!("invalid workspace id"))?,
-=======
-      id: new_workspace_id.into(),
->>>>>>> 24ebabc6
       name: workspace_name.to_string(),
       child_views: RepeatedViewIdentifier::new(top_level_view_ids),
       created_at: current_time,
@@ -103,12 +93,8 @@
       last_edited_by: Some(uid),
     };
 
-<<<<<<< HEAD
     let workspace_uuid = Uuid::parse_str(&new_workspace_id).unwrap_or_else(|_| Uuid::new_v4());
     let options = CollabOptions::new(workspace_uuid, default_client_id());
-=======
-    let options = CollabOptions::new(new_workspace_id.into(), default_client_id());
->>>>>>> 24ebabc6
     let collab = Collab::new_with_options(CollabOrigin::Empty, options).unwrap();
     let folder = Folder::create(collab, None, folder_data);
     Ok(folder)
