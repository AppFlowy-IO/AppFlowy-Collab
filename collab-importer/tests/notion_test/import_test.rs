use crate::util::{async_unzip_asset, setup_log, sync_unzip_asset};
use collab::preclude::Collab;
use collab_database::database::Database;
use collab_database::entity::FieldType;
use collab_database::entity::FieldType::*;
use collab_database::error::DatabaseError;
use collab_database::fields::media_type_option::MediaCellData;
use collab_database::fields::{Field, StringifyTypeOption};
use collab_database::rows::Row;
use collab_document::blocks::{
  extract_page_id_from_block_delta, extract_view_id_from_block_data,
  mention_block_content_from_delta,
};

use collab_document::importer::define::{BlockType, URL_FIELD};
use collab_entity::CollabType;
use collab_folder::hierarchy_builder::ParentChildViews;
use collab_folder::{default_folder_data, Folder, View};
use collab_importer::error::ImporterError;
use collab_importer::imported_collab::{import_notion_zip_file, ImportType};
use collab_importer::notion::page::NotionPage;
use collab_importer::notion::{is_csv_contained_cached, CSVContentCache, NotionImporter};
use collab_importer::util::{parse_csv, CSVRow};

use futures::stream::StreamExt;
use percent_encoding::percent_decode_str;
use std::collections::{HashMap, HashSet};
use std::env::temp_dir;
use std::path::PathBuf;
use std::sync::Arc;
// #[tokio::test]
// async fn import_part_zip_test2() {
//   let (_cleaner, file_path) = sync_unzip_asset("abc").await.unwrap();
//   let importer = NotionImporter::new(
//     1,
//     &file_path,
//     uuid::Uuid::new_v4(),
//     "http://test.appflowy.cloud".to_string(),
//   )
//   .unwrap();
//   let info = importer.import().await.unwrap();
//   let nested_view = info.build_nested_views().await;
//   println!("{}", nested_view);
//   // let collabs = info.into_collab_stream().await.collect::<Vec<_>>().await;
//   // for collab in collabs {}
// }

#[tokio::test]
async fn import_csv_without_subpage_folder_test() {
  let (_cleaner, file_path_1) = async_unzip_asset("project&task_no_subpages").await.unwrap();
  let (_cleaner, file_path_2) = sync_unzip_asset("project&task_no_subpages").await.unwrap();

  for file_path in [file_path_1, file_path_2] {
    let importer = NotionImporter::new(
      1,
      &file_path,
      uuid::Uuid::new_v4(),
      "http://test.appflowy.cloud".to_string(),
    )
    .unwrap();
    let info = importer.import().await.unwrap();
    let views = info.views();

    assert_eq!(views.len(), 2);
    assert_eq!(views[0].notion_name, "Projects");
    assert_eq!(views[1].notion_name, "Tasks");

    check_project_database(&views[0], false).await;
    check_task_database(&views[1]).await;
  }
}

#[tokio::test]
async fn import_part_zip_test() {
  let (_cleaner, file_path_1) = async_unzip_asset("multi_part_zip").await.unwrap();
  let (_cleaner, file_path_2) = sync_unzip_asset("multi_part_zip").await.unwrap();
  for file_path in [file_path_1, file_path_2] {
    let importer = NotionImporter::new(
      1,
      &file_path,
      uuid::Uuid::new_v4(),
      "http://test.appflowy.cloud".to_string(),
    )
    .unwrap();
    let info = importer.import().await.unwrap();
    let nested_view = info.build_nested_views().await;
    assert_eq!(nested_view.flatten_views().len(), 35);
    println!("{}", nested_view);
  }
}

#[tokio::test]
async fn import_two_spaces_test2() {
  let (_cleaner, file_path) = sync_unzip_asset("design").await.unwrap();
  let importer = NotionImporter::new(
    1,
    &file_path,
    uuid::Uuid::new_v4(),
    "http://test.appflowy.cloud".to_string(),
  )
  .unwrap();
  let info = importer.import().await.unwrap();
  let design_view = &info.views()[0];
  assert_eq!(design_view.notion_name, "Design");

  let all_views = design_view
    .get_linked_views()
    .into_iter()
    .map(|v| v.view_id)
    .collect::<Vec<_>>();

  let (document, _) = design_view.as_document().await.unwrap();
  let page_block_id = document.get_page_id().unwrap();
  let block_ids = document.get_block_children_ids(&page_block_id);
  let mut mention_blocks = HashSet::new();
  for block_id in block_ids.iter() {
    if let Some((_, deltas)) = document.get_block_delta(block_id) {
      mention_blocks.extend(
        deltas
          .into_iter()
          .filter_map(|delta| mention_block_content_from_delta(&delta))
          .collect::<Vec<_>>(),
      )
    }
  }

  assert_eq!(mention_blocks.len(), 3);
  // the mention pages should be included in the all_views
  mention_blocks.retain(|block| !all_views.contains(&block.page_id));
  assert!(mention_blocks.is_empty());

  let collabs = info.into_collab_stream().await.collect::<Vec<_>>().await;
  assert!(!collabs.is_empty())
}

#[tokio::test]
async fn import_two_spaces_test() {
  let (_cleaner, file_path) = sync_unzip_asset("two_spaces").await.unwrap();
  let importer = NotionImporter::new(
    1,
    &file_path,
    uuid::Uuid::new_v4(),
    "http://test.appflowy.cloud".to_string(),
  )
  .unwrap();
  let info = importer.import().await.unwrap();
  assert!(!info.views().is_empty());
  assert_eq!(info.name, "two_spaces");

  let first_space = &info.views()[0];
  assert_eq!(first_space.notion_name, "space one");
  assert!(first_space.is_dir);
  assert_eq!(first_space.children.len(), 1);
  let blog_post_page = &first_space.children[0];
  assert_blog_post(&info.host, &info.workspace_id, blog_post_page).await;

  let second_space = info.views()[1].clone();
  assert_eq!(second_space.notion_name, "space two");
  assert!(second_space.is_dir);
  assert_eq!(second_space.children.len(), 1);
  let project_and_task = &second_space.children[0];
  assert_project_and_task(project_and_task, false).await;

  let views: Vec<ParentChildViews> = info.build_nested_views().await.into_inner();
  for view in views {
    assert!(view.view.space_info().is_some());
  }
}

#[tokio::test]
async fn import_two_spaces_with_other_files_test() {
  setup_log();
  let (_cleaner, file_path) = sync_unzip_asset("two_spaces_with_other_files")
    .await
    .unwrap();
  let importer = NotionImporter::new(
    1,
    &file_path,
    uuid::Uuid::new_v4(),
    "http://test.appflowy.cloud".to_string(),
  )
  .unwrap();
  let info = importer.import().await.unwrap();
  let views = info.build_nested_views().await;
  println!("{}", views);

  let views: Vec<ParentChildViews> = views.into_inner();
  assert_eq!(views.len(), 3);
  for (index, view) in views.iter().enumerate() {
    if index == 1 {
      assert_eq!(view.view.name, "space one");
    }
    if index == 2 {
      assert_eq!(view.view.name, "space two");
    }
    assert!(view.view.space_info().is_some());
  }
}

#[tokio::test]
async fn import_blog_post_document_test() {
  setup_log();
  let workspace_id = uuid::Uuid::new_v4();
  let (_cleaner, file_path) = sync_unzip_asset("blog_post").await.unwrap();
  let host = "http://test.appflowy.cloud";
  let importer = NotionImporter::new(1, &file_path, workspace_id, host.to_string()).unwrap();
  let info = importer.import().await.unwrap();
  assert_eq!(info.name, "blog_post");
  assert_eq!(info.num_of_csv(), 0);
  assert_eq!(info.num_of_markdown(), 1);

  let root_view = &info.views()[0];
  assert_blog_post(host, &info.workspace_id, root_view).await;
}

#[tokio::test]
async fn import_project_test() {
  let workspace_id = uuid::Uuid::new_v4();
  let (_cleaner, file_path) = sync_unzip_asset("project").await.unwrap();
  let importer = NotionImporter::new(
    1,
    &file_path,
    workspace_id,
    "http://test.appflowy.cloud".to_string(),
  )
  .unwrap();
  let import = importer.import().await.unwrap();
<<<<<<< HEAD
  check_project_database(&import.views()[0], false).await;
=======
  check_project_database(&import.views()[0], true).await;
>>>>>>> 3493d8ca

  let nested_view = import.build_nested_views().await;
  println!("{}", nested_view);

  assert_eq!(nested_view.views.len(), 1);
  assert_eq!(nested_view.views[0].children.len(), 1);
  let project_view = &nested_view.views[0].children[0];
  let project_row_databases = &project_view.children;
  assert_eq!(project_row_databases.len(), 4);
}

#[tokio::test]
async fn import_blog_post_with_duplicate_document_test() {
  setup_log();
  let workspace_id = uuid::Uuid::new_v4();
  let (_cleaner, file_path) = sync_unzip_asset("blog_post_duplicate_name").await.unwrap();
  let host = "http://test.appflowy.cloud";
  let importer = NotionImporter::new(1, &file_path, workspace_id, host.to_string()).unwrap();
  let info = importer.import().await.unwrap();
  assert_eq!(info.name, "blog_post_duplicate_name");

  let views = &info.views();
  assert_eq!(views.len(), 2);
  assert_eq!(views[0].notion_name, "Blog Post");
  assert_eq!(views[1].notion_name, "Blog Post");

  assert_blog_post(host, &info.workspace_id, &views[0]).await;
}

#[tokio::test]
async fn import_project_and_task_test() {
  let workspace_id = uuid::Uuid::new_v4();
  let (_cleaner, file_path) = sync_unzip_asset("project&task").await.unwrap();
  let importer = NotionImporter::new(
    1,
    &file_path,
    workspace_id,
    "http://test.appflowy.cloud".to_string(),
  )
  .unwrap();
  let import = importer.import().await.unwrap();
  println!(
    "workspace_id:{}, views:\n{}",
    workspace_id,
    import.build_nested_views().await
  );
  assert!(!import.views().is_empty());
  assert_eq!(import.name, "project&task");
  assert_eq!(import.num_of_csv(), 6);
  assert_eq!(import.num_of_markdown(), 1);
  assert_eq!(import.views().len(), 1);

  /*
  - Projects & Tasks: Markdown
  - Tasks: CSV
  - Projects: CSV
  */
  let root_view = &import.views()[0];
<<<<<<< HEAD
  assert_project_and_task(root_view, true).await;
=======
  assert_project_and_task(root_view).await;
>>>>>>> 3493d8ca
}

#[tokio::test]
async fn import_project_and_task_collab_test() {
  let workspace_id = uuid::Uuid::new_v4().to_string();
  let host = "http://test.appflowy.cloud";
  let zip_file_path = PathBuf::from("./tests/asset/project&task.zip");
  let temp_dir = temp_dir().join(uuid::Uuid::new_v4().to_string());
  std::fs::create_dir_all(&temp_dir).unwrap();
  let info = import_notion_zip_file(1, host, &workspace_id, zip_file_path, temp_dir.clone())
    .await
    .unwrap();

  assert_eq!(info.len(), 8);
  assert_eq!(info[0].name, "project&task");
  assert_eq!(info[0].imported_collabs.len(), 1);
  assert_eq!(info[0].resources[0].files.len(), 0);

  assert_eq!(info[1].name, "Projects & Tasks");
  assert_eq!(info[1].imported_collabs.len(), 1);
  assert_eq!(info[1].resources[0].files.len(), 0);

  assert_eq!(info[2].name, "Projects");
<<<<<<< HEAD
  assert_eq!(info[2].imported_collabs.len(), 9);
=======
  assert_eq!(info[2].imported_collabs.len(), 30);
>>>>>>> 3493d8ca
  assert_eq!(info[2].resources[0].files.len(), 2);
  assert_eq!(info[2].file_size(), 1143952);

  assert_eq!(info[3].name, "Tasks");
<<<<<<< HEAD
  assert_eq!(info[3].imported_collabs.len(), 18);
=======
  assert_eq!(info[3].imported_collabs.len(), 7);
>>>>>>> 3493d8ca
  assert_eq!(info[3].resources[0].files.len(), 0);

  println!("{info}");
}

#[tokio::test]
async fn import_empty_zip_test() {
  let workspace_id = uuid::Uuid::new_v4();
  let (_cleaner, file_path) = sync_unzip_asset("empty_zip").await.unwrap();
  let importer = NotionImporter::new(
    1,
    &file_path,
    workspace_id,
    "http://test.appflowy.cloud".to_string(),
  )
  .unwrap();
  let err = importer.import().await.unwrap_err();
  assert!(matches!(err, ImporterError::CannotImport));
}

<<<<<<< HEAD
#[tokio::test]
async fn test_csv_file_comparison() {
  // Unzip and get the directory path
  let (_cleaner, dir_path) = sync_unzip_asset("csv_relation").await.unwrap();

  // Define the path to `all.csv` in the directory
  let all_csv_path = dir_path.join("Tasks 76aaf8a4637542ed8175259692ca08bb_all.csv");

  let mut csv_cache = CSVContentCache::new();
  // Iterate through each CSV file in the directory
  for entry in std::fs::read_dir(&dir_path).unwrap() {
    let entry = entry.unwrap();
    let path = entry.path();

    // Skip if it's `all.csv` itself
    if path.file_name().unwrap() == "Tasks 76aaf8a4637542ed8175259692ca08bb_all.csv" {
      continue;
    }

    // Only process CSV files
    if path.extension().and_then(|ext| ext.to_str()) == Some("csv") {
      let is_contains = is_csv_contained_cached(&all_csv_path, &path, &mut csv_cache).unwrap();
      if !is_contains {
        println!("{} is not contained in all.csv", path.display());
      }
      assert!(is_contains);
    }
  }
}

async fn assert_project_and_task(root_view: &NotionPage, include_sub_dir: bool) {
=======
async fn assert_project_and_task(root_view: &NotionPage) {
>>>>>>> 3493d8ca
  assert_eq!(root_view.notion_name, "Projects & Tasks");
  let linked_views = root_view.get_linked_views();
  check_project_and_task_document(root_view, linked_views.clone()).await;

  assert_eq!(linked_views.len(), 2);
  assert_eq!(linked_views[0].notion_name, "Tasks");
  assert_eq!(linked_views[1].notion_name, "Projects");

  check_task_database(&linked_views[0]).await;
  check_project_database(&linked_views[1], include_sub_dir).await;
}

async fn assert_blog_post(host: &str, workspace_id: &str, root_view: &NotionPage) {
  let object_id = root_view.view_id.clone();

  let mut expected_urls = vec![
    "PGTRCFsf2duc7iP3KjE62Xs8LE7B96a0aQtLtGtfIcw=.jpg",
    "fFWPgqwdqbaxPe7Q_vUO143Sa2FypnRcWVibuZYdkRI=.jpg",
    "EIj9Z3yj8Gw8UW60U8CLXx7ulckEs5Eu84LCFddCXII=.jpg",
  ]
  .into_iter()
  .map(|s| format!("{host}/api/file_storage/{workspace_id}/v1/blob/{object_id}/{s}"))
  .collect::<Vec<String>>();

  let (document, _) = root_view.as_document().await.unwrap();
  let page_block_id = document.get_page_id().unwrap();
  let block_ids = document.get_block_children_ids(&page_block_id);
  for block_id in block_ids.iter() {
    if let Some((block_type, block_data)) = document.get_block_data(block_id) {
      if matches!(block_type, BlockType::Image) {
        let url = block_data.get(URL_FIELD).unwrap().as_str().unwrap();
        expected_urls.retain(|allowed_url| !url.contains(allowed_url));
      }
    }
  }
  assert!(expected_urls.is_empty());
}

async fn check_project_and_task_document(
  document_view: &NotionPage,
  notion_views: Vec<NotionPage>,
) {
  let (document, _) = document_view.as_document().await.unwrap();
  let first_block_id = document.get_page_id().unwrap();
  let block_ids = document.get_block_children_ids(&first_block_id);

  let mut cloned_notion_views = notion_views.clone();
  for block_id in block_ids.iter() {
    if let Some((block_type, block_delta)) = document.get_block_delta(block_id) {
      if matches!(block_type, BlockType::BulletedList) {
        let page_id = extract_page_id_from_block_delta(&block_delta).unwrap();
        cloned_notion_views.retain(|view| view.view_id != page_id);
      }
    }
  }

  let mut cloned_notion_views2 = notion_views.clone();
  for block_id in block_ids.iter() {
    if let Some((block_type, data)) = document.get_block_data(block_id) {
      if matches!(block_type, BlockType::Paragraph) {
        if let Some(view_id) = extract_view_id_from_block_data(&data) {
          cloned_notion_views2.retain(|view| view.view_id != view_id);
        }
      }
    }
  }

  assert!(cloned_notion_views.is_empty());
  assert!(cloned_notion_views2.is_empty());
}

async fn check_task_database(linked_view: &NotionPage) {
  assert_eq!(linked_view.notion_name, "Tasks");

  let csv_file = parse_csv(linked_view.notion_file.file_path().unwrap());
  let database = linked_view.as_database().await.unwrap().database;
  let views = database.get_all_views();
  assert_eq!(views.len(), 1);
  assert_eq!(linked_view.view_id, views[0].id);

  let fields = database.get_fields_in_view(&database.get_inline_view_id(), None);
  let rows = database.collect_all_rows().await;
  assert_eq!(rows.len(), 17);
  assert_eq!(fields.len(), csv_file.columns.len());
  assert_eq!(fields.len(), 13);

  let expected_file_type = vec![
    RichText,
    SingleSelect,
    SingleSelect,
    DateTime,
    SingleSelect,
    MultiSelect,
    SingleSelect,
    SingleSelect,
    RichText,
    RichText,
    RichText,
    DateTime,
    Number,
  ];
  for (index, field) in fields.iter().enumerate() {
    assert_eq!(FieldType::from(field.field_type), expected_file_type[index]);
    // println!("{:?}", FieldType::from(field.field_type));
  }
  for (index, field) in csv_file.columns.iter().enumerate() {
    assert_eq!(&fields[index].name, field);
  }

  assert_database_rows_with_csv_rows(csv_file.rows, database, fields, rows, HashMap::new());
}

async fn check_project_database(linked_view: &NotionPage, include_sub_dir: bool) {
  assert_eq!(linked_view.notion_name, "Projects");

  let upload_files = linked_view.notion_file.upload_files();
  assert_eq!(upload_files.len(), 2);

  let csv_file = parse_csv(linked_view.notion_file.file_path().unwrap());
  let content = linked_view.as_database().await.unwrap();
  let fields = content
    .database
    .get_fields_in_view(&content.database.get_inline_view_id(), None);
  let rows = content.database.collect_all_rows().await;
  assert_eq!(rows.len(), 4);
  assert_eq!(fields.len(), csv_file.columns.len());
  assert_eq!(fields.len(), 13);

  let expected_file_type = vec![
    RichText,
    SingleSelect,
    SingleSelect,
    MultiSelect,
    SingleSelect,
    Number,
    RichText,
    RichText,
    RichText,
    MultiSelect,
    Number,
    Checkbox,
    Media,
  ];
  for (index, field) in fields.iter().enumerate() {
    assert_eq!(FieldType::from(field.field_type), expected_file_type[index]);
  }
  for (index, field) in csv_file.columns.iter().enumerate() {
    assert_eq!(&fields[index].name, field);
  }
  let  expected_files = HashMap::from([("DO010003572.jpeg", "http://test.appflowy.cloud/ef151418-41b1-4ca2-b190-3ed59a3bea76/v1/blob/ysINEn/TZQyERYXrrBq25cKsZVAvRqe9ZPTYNlG8EJfUioKruI=.jpeg"), ("appflowy_2x.png", "http://test.appflowy.cloud/ef151418-41b1-4ca2-b190-3ed59a3bea76/v1/blob/ysINEn/c9Ju1jv95fPw6irxJACDKPDox_-hfd-3_blIEapMaZc=.png"),]);
  assert_database_rows_with_csv_rows(
    csv_file.rows,
    content.database,
    fields,
    rows,
    expected_files,
  );

  if include_sub_dir {
    let expected_row_document_contents = project_expected_row_documents();
<<<<<<< HEAD
    let mut linked_views = vec![];
    let mut row_document_contents = vec![];
=======
    let expected_rows_count = project_expected_row_counts();
    let mut linked_views = vec![];
    let mut row_document_contents = vec![];
    let mut rows_count = vec![];
>>>>>>> 3493d8ca
    assert_eq!(content.row_documents.len(), 4);
    let mut mention_blocks = vec![];
    for row_document in content.row_documents {
      let document = row_document.page.as_document().await.unwrap().0;

      linked_views.extend(
        row_document
          .page
          .get_external_linked_views()
          .into_iter()
          .map(|v| v.view_id)
          .collect::<Vec<_>>(),
      );

      let first_block_id = document.get_page_id().unwrap();
      let block_ids = document.get_block_children_ids(&first_block_id);
      for block_id in block_ids.iter() {
        if let Some((_block_type, block_delta)) = document.get_block_delta(block_id) {
          mention_blocks.extend(
            block_delta
              .into_iter()
              .filter_map(|delta| mention_block_content_from_delta(&delta))
              .collect::<Vec<_>>(),
          )
        }
      }

      row_document_contents.push(document.to_plain_text().unwrap().trim().to_string());
    }
    assert_eq!(mention_blocks.len(), 4);
    mention_blocks.retain(|block| !linked_views.contains(&block.page_id));
    assert!(mention_blocks.is_empty());
    assert_eq!(row_document_contents, expected_row_document_contents);
<<<<<<< HEAD

    let imported_collab_info = linked_view.build_imported_collab().await.unwrap().unwrap();
    assert_eq!(imported_collab_info.imported_collabs.len(), 9);
=======
    assert_eq!(rows_count, expected_rows_count);

    let imported_collab_info = linked_view.build_imported_collab().await.unwrap().unwrap();
    assert_eq!(imported_collab_info.imported_collabs.len(), 30);
>>>>>>> 3493d8ca
    assert!(matches!(
      imported_collab_info.import_type,
      ImportType::Database { .. }
    ));
    match imported_collab_info.import_type {
      ImportType::Database {
        row_document_ids, ..
      } => {
        // each row document should have its own collab
        for row_document_id in row_document_ids {
          let imported_collab = imported_collab_info
            .imported_collabs
            .iter()
            .find(|v| v.object_id == row_document_id)
            .unwrap();
          assert_eq!(imported_collab.collab_type, CollabType::Document);
        }
      },
      ImportType::Document => {},
    }
  }
}

fn assert_database_rows_with_csv_rows(
  csv_rows: Vec<CSVRow>,
  database: Database,
  fields: Vec<Field>,
  rows: Vec<Result<Row, DatabaseError>>,
  mut expected_files: HashMap<&str, &str>,
) {
  let type_option_by_field_id = fields
    .iter()
    .map(|field| {
      (
        field.id.clone(),
        match database.get_stringify_type_option(&field.id) {
          None => {
            panic!("Field {:?} doesn't have type option", field)
          },
          Some(ty) => ty,
        },
      )
    })
    .collect::<HashMap<String, Box<dyn StringifyTypeOption>>>();

  for (row_index, row) in rows.into_iter().enumerate() {
    let row = row.unwrap();
    assert_eq!(row.cells.len(), fields.len());
    for (field_index, field) in fields.iter().enumerate() {
      let cell = row.cells.get(&field.id).unwrap();
      let field_type = FieldType::from(field.field_type);
      let type_option = type_option_by_field_id[&field.id].as_ref();
      let cell_data = type_option.stringify_cell(cell);

      if matches!(field_type, FieldType::Media) {
        let mut data = MediaCellData::from(cell);
        if let Some(file) = data.files.pop() {
          expected_files.remove(file.name.as_str()).unwrap();
        }
      } else {
        assert_eq!(
          cell_data,
          percent_decode_str(&csv_rows[row_index][field_index])
            .decode_utf8()
            .unwrap()
            .to_string(),
          "current:{}, expected:{}\nRow: {}, Field: {}, type: {:?}",
          cell_data,
          csv_rows[row_index][field_index],
          row_index,
          field.name,
          FieldType::from(field.field_type)
        );
      }
    }
  }

  assert!(expected_files.is_empty());
}

#[tokio::test]
async fn import_level_test() {
  let (_cleaner, file_path) = sync_unzip_asset("import_test").await.unwrap();
  let importer = NotionImporter::new(
    1,
    &file_path,
    uuid::Uuid::new_v4(),
    "http://test.appflowy.cloud".to_string(),
  )
  .unwrap();
  let info = importer.import().await.unwrap();
  assert!(!info.views().is_empty());
  assert_eq!(info.name, "import_test");

  let uid = 1;
  let collab = Collab::new(uid, &info.workspace_id, "1", vec![], false);
  let mut folder = Folder::create(1, collab, None, default_folder_data(&info.workspace_id));

  let view_hierarchy = info.build_nested_views().await;
  assert_eq!(view_hierarchy.flatten_views().len(), 14);
  folder.insert_nested_views(view_hierarchy.into_inner());

  let first_level_views = folder.get_views_belong_to(&info.workspace_id);
  assert_eq!(first_level_views.len(), 1);
  assert_eq!(first_level_views[0].children.len(), 3);
  println!("first_level_views: {:?}", first_level_views);

  let second_level_views = folder.get_views_belong_to(&first_level_views[0].id);
  verify_first_level_views(&second_level_views, &mut folder);

  // Print out the views for debugging or manual inspection
  /*
  - import_test
    - Root2:Markdown
      - root2-link:Markdown
    - Home:Markdown
      - Home views:Markdown
      - My tasks:Markdown
    - Root:Markdown
      - root-2:Markdown
        - root-2-1:Markdown
          - root-2-database:CSV
      - root-1:Markdown
        - root-1-1:Markdown
      - root 3:Markdown
        - root 3 1:Markdown
  */
  let nested_view = info.build_nested_views().await;
  println!("{}", nested_view);
}

#[tokio::test]
async fn import_empty_space() {
  let (_cleaner, file_path) = sync_unzip_asset("empty_spaces").await.unwrap();
  let importer = NotionImporter::new(
    1,
    &file_path,
    uuid::Uuid::new_v4(),
    "http://test.appflowy.cloud".to_string(),
  )
  .unwrap();
  let info = importer.import().await.unwrap();
  assert!(!info.views().is_empty());
  assert_eq!(info.name, "empty_spaces");

  let view_hierarchy = info.build_nested_views().await;
  println!("{}", view_hierarchy);
  let views: Vec<ParentChildViews> = view_hierarchy.into_inner();
  assert_eq!(views.len(), 2);

  // only the first level views will be the space view
  assert!(views[1].view.space_info().is_some());
  let second_space = views[1].clone();
  assert_eq!(second_space.view.name, "second space");
  assert_eq!(second_space.children.len(), 2);
  assert!(second_space.children[0].view.space_info().is_none());
  assert_eq!(second_space.children[0].view.name, "1");
  assert!(second_space.children[1].view.space_info().is_none());
  assert_eq!(second_space.children[1].view.name, "2");

  let first_space = views[0].clone();
  assert!(first_space.view.space_info().is_some());
  assert_eq!(first_space.view.name, "first space");
}

// Helper function to verify second and third level views based on the first level view name
fn verify_first_level_views(first_level_views: &[Arc<View>], folder: &mut Folder) {
  for view in first_level_views {
    let second_level_views = folder.get_views_belong_to(&view.id);
    match view.name.as_str() {
      "Root2" => {
        assert_eq!(second_level_views.len(), 1);
        assert_eq!(second_level_views[0].name, "root2-link");
      },
      "Home" => {
        assert_eq!(second_level_views.len(), 2);
        assert_eq!(second_level_views[0].name, "Home views");
        assert_eq!(second_level_views[1].name, "My tasks");
      },
      "Root" => {
        assert_eq!(second_level_views.len(), 3);
        verify_root_second_level_views(&second_level_views, folder);
      },
      _ => panic!("Unexpected view name: {}", view.name),
    }
  }
}

// Helper function to verify third level views based on the second level view name under "Root"
fn verify_root_second_level_views(second_level_views: &[Arc<View>], folder: &mut Folder) {
  for view in second_level_views {
    let third_level_views = folder.get_views_belong_to(&view.id);
    match view.name.as_str() {
      "root-2" => {
        assert_eq!(third_level_views.len(), 1);
        assert_eq!(third_level_views[0].name, "root-2-1");
      },
      "root-1" => {
        assert_eq!(third_level_views.len(), 1);
        assert_eq!(third_level_views[0].name, "root-1-1");
      },
      "root 3" => {
        assert_eq!(third_level_views.len(), 1);
        assert_eq!(third_level_views[0].name, "root 3 1");
      },
      _ => panic!("Unexpected second level view name: {}", view.name),
    }
  }
}

fn project_expected_row_documents() -> Vec<&'static str> {
  let a = r#"About this project
Last year, the team prioritized mobile performance, and successfully reduced page load times by 50%. This directly correlated with increased mobile usage, and more positive app store reviews.
This quarter, the mobile team is doubling down on performance, and investing in more native components across iOS and Android.
Performance dashboards
Project tasks
$"#;

  let b = r#"About this project
The decision to launch a new product was made in response to a gap in the market and a desire to expand our product line. The product development team has been working on designing and developing a high-quality product that meets the needs of our target audience.
The marketing team is developing a comprehensive marketing strategy to promote the product and capture a significant share of the market. The goal of the project is to successfully launch the product and capture 10% market share within the first 6 months.
Email campaign template
https://www.notion.so
Project tasks
$"#;

  let c = r#"About this project
The research study was initiated to gain a deeper understanding of customer satisfaction and identify areas for improvement. Feedback from customers indicated that there were some areas of our product and service that could be improved to better meet their needs.
The research team is developing a survey to collect data from a representative sample of customers, which will be analyzed to identify patterns and insights. The goal of the project is to use the findings to inform strategic decision-making and improve customer satisfaction.
User interviews
https://www.notion.so
https://www.notion.so
Project tasks
$"#;

  let d = r#"About this project
Because our app has so many features, and serves so many personas and use cases, many users find the current onboarding process overwhelming, and don’t experience their “a ha” moment quickly enough.
This quarter, the user education team is investing in a holistically redesigned onboarding flow, with a goal of increasing 7 day retention by 25%.
Proposed user journey
Project tasks
$"#;

  vec![a, b, c, d]
}<|MERGE_RESOLUTION|>--- conflicted
+++ resolved
@@ -225,11 +225,7 @@
   )
   .unwrap();
   let import = importer.import().await.unwrap();
-<<<<<<< HEAD
   check_project_database(&import.views()[0], false).await;
-=======
-  check_project_database(&import.views()[0], true).await;
->>>>>>> 3493d8ca
 
   let nested_view = import.build_nested_views().await;
   println!("{}", nested_view);
@@ -288,11 +284,7 @@
   - Projects: CSV
   */
   let root_view = &import.views()[0];
-<<<<<<< HEAD
   assert_project_and_task(root_view, true).await;
-=======
-  assert_project_and_task(root_view).await;
->>>>>>> 3493d8ca
 }
 
 #[tokio::test]
@@ -306,6 +298,38 @@
     .await
     .unwrap();
 
+  assert_eq!(info.len(), 4);
+  assert_eq!(info[0].name, "project&task");
+  assert_eq!(info[0].imported_collabs.len(), 1);
+  assert_eq!(info[0].resources[0].files.len(), 0);
+
+  assert_eq!(info[1].name, "Projects & Tasks");
+  assert_eq!(info[1].imported_collabs.len(), 1);
+  assert_eq!(info[1].resources[0].files.len(), 0);
+
+  assert_eq!(info[2].name, "Projects");
+  assert_eq!(info[2].imported_collabs.len(), 9);
+  assert_eq!(info[2].resources[0].files.len(), 2);
+  assert_eq!(info[2].file_size(), 1143952);
+
+  assert_eq!(info[3].name, "Tasks");
+  assert_eq!(info[3].imported_collabs.len(), 18);
+  assert_eq!(info[3].resources[0].files.len(), 0);
+
+  println!("{info}");
+}
+
+#[tokio::test]
+async fn import_project_and_task_collab_test() {
+  let workspace_id = uuid::Uuid::new_v4().to_string();
+  let host = "http://test.appflowy.cloud";
+  let zip_file_path = PathBuf::from("./tests/asset/project&task.zip");
+  let temp_dir = temp_dir().join(uuid::Uuid::new_v4().to_string());
+  std::fs::create_dir_all(&temp_dir).unwrap();
+  let info = import_notion_zip_file(1, host, &workspace_id, zip_file_path, temp_dir.clone())
+    .await
+    .unwrap();
+
   assert_eq!(info.len(), 8);
   assert_eq!(info[0].name, "project&task");
   assert_eq!(info[0].imported_collabs.len(), 1);
@@ -316,20 +340,12 @@
   assert_eq!(info[1].resources[0].files.len(), 0);
 
   assert_eq!(info[2].name, "Projects");
-<<<<<<< HEAD
-  assert_eq!(info[2].imported_collabs.len(), 9);
-=======
   assert_eq!(info[2].imported_collabs.len(), 30);
->>>>>>> 3493d8ca
   assert_eq!(info[2].resources[0].files.len(), 2);
   assert_eq!(info[2].file_size(), 1143952);
 
   assert_eq!(info[3].name, "Tasks");
-<<<<<<< HEAD
-  assert_eq!(info[3].imported_collabs.len(), 18);
-=======
   assert_eq!(info[3].imported_collabs.len(), 7);
->>>>>>> 3493d8ca
   assert_eq!(info[3].resources[0].files.len(), 0);
 
   println!("{info}");
@@ -350,7 +366,6 @@
   assert!(matches!(err, ImporterError::CannotImport));
 }
 
-<<<<<<< HEAD
 #[tokio::test]
 async fn test_csv_file_comparison() {
   // Unzip and get the directory path
@@ -382,9 +397,6 @@
 }
 
 async fn assert_project_and_task(root_view: &NotionPage, include_sub_dir: bool) {
-=======
-async fn assert_project_and_task(root_view: &NotionPage) {
->>>>>>> 3493d8ca
   assert_eq!(root_view.notion_name, "Projects & Tasks");
   let linked_views = root_view.get_linked_views();
   check_project_and_task_document(root_view, linked_views.clone()).await;
@@ -545,15 +557,8 @@
 
   if include_sub_dir {
     let expected_row_document_contents = project_expected_row_documents();
-<<<<<<< HEAD
     let mut linked_views = vec![];
     let mut row_document_contents = vec![];
-=======
-    let expected_rows_count = project_expected_row_counts();
-    let mut linked_views = vec![];
-    let mut row_document_contents = vec![];
-    let mut rows_count = vec![];
->>>>>>> 3493d8ca
     assert_eq!(content.row_documents.len(), 4);
     let mut mention_blocks = vec![];
     for row_document in content.row_documents {
@@ -587,16 +592,8 @@
     mention_blocks.retain(|block| !linked_views.contains(&block.page_id));
     assert!(mention_blocks.is_empty());
     assert_eq!(row_document_contents, expected_row_document_contents);
-<<<<<<< HEAD
-
     let imported_collab_info = linked_view.build_imported_collab().await.unwrap().unwrap();
     assert_eq!(imported_collab_info.imported_collabs.len(), 9);
-=======
-    assert_eq!(rows_count, expected_rows_count);
-
-    let imported_collab_info = linked_view.build_imported_collab().await.unwrap().unwrap();
-    assert_eq!(imported_collab_info.imported_collabs.len(), 30);
->>>>>>> 3493d8ca
     assert!(matches!(
       imported_collab_info.import_type,
       ImportType::Database { .. }
