--- conflicted
+++ resolved
@@ -8,11 +8,6 @@
     "collab-database",
     "collab-sync-protocol",
     "collab-plugins",
-<<<<<<< HEAD
-#    "collab-ws",
-    "appflowy-integrate",
-=======
->>>>>>> bf3a1935
     "collab-user",
     "collab-define"
 ]