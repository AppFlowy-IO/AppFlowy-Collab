--- conflicted
+++ resolved
@@ -150,7 +150,6 @@
   pub doc_state: Bytes,
   #[serde(default)]
   pub version: EncoderVersion,
-<<<<<<< HEAD
 }
 
 #[derive(Default, Serialize_repr, Deserialize_repr, Eq, PartialEq, Debug, Clone)]
@@ -174,31 +173,6 @@
     Self {
       state_vector: state_vector.into(),
       doc_state: doc_state.into(),
-=======
-}
-
-#[derive(Default, Serialize_repr, Deserialize_repr, Eq, PartialEq, Debug, Clone)]
-#[repr(u8)]
-pub enum EncoderVersion {
-  #[default]
-  V1 = 0,
-  V2 = 1,
-}
-
-impl EncodedCollab {
-  pub fn new_v1<T: Into<Bytes>>(state_vector: T, doc_state: T) -> Self {
-    Self {
-      state_vector: state_vector.into(),
-      doc_state: doc_state.into(),
-      version: EncoderVersion::V1,
-    }
-  }
-
-  pub fn new_v2<T: Into<Bytes>>(state_vector: T, doc_state: T) -> Self {
-    Self {
-      state_vector: state_vector.into(),
-      doc_state: doc_state.into(),
->>>>>>> 3eef93f3
       version: EncoderVersion::V2,
     }
   }
