use std::fmt::{Display, Formatter};
use std::ops::{Deref, DerefMut};
use std::panic;
use std::panic::AssertUnwindSafe;

use std::sync::{Arc, Weak};
use std::vec::IntoIter;

use parking_lot::{Mutex, RwLock};
use serde::de::DeserializeOwned;
use serde::Serialize;
use serde_json::json;

use tokio_stream::wrappers::WatchStream;
use tracing::{error, instrument, trace};
use yrs::block::Prelim;
use yrs::types::map::MapEvent;
use yrs::types::{ToJson, Value};
use yrs::updates::decoder::Decode;

use yrs::updates::encoder::Encode;
use yrs::{
  Any, ArrayPrelim, ArrayRef, Doc, Map, MapPrelim, MapRef, Observable, OffsetKind, Options,
  ReadTxn, StateVector, Subscription, Transact, Transaction, TransactionMut, UndoManager, Update,
  UpdateSubscription,
};

use crate::core::awareness::{
  gen_awareness_update_message, Awareness, AwarenessUpdateSubscription, Event,
};
use crate::core::collab_plugin::{CollabPlugin, CollabPluginType, EncodedCollab};
use crate::core::collab_state::{InitState, SnapshotState, State, SyncState};
use crate::core::map_wrapper::{CustomMapRef, MapRefWrapper};
use crate::core::origin::{CollabClient, CollabOrigin};
use crate::core::transaction::{DocTransactionExtension, TransactionMutWrapper, TransactionRetry};
use crate::core::value::YrsValueExtension;
use crate::error::CollabError;
use crate::preclude::{ArrayRefWrapper, JsonValue, MapRefExtension};
use crate::util::insert_json_value_to_map_ref;

pub const DATA_SECTION: &str = "data";
pub const META_SECTION: &str = "meta";

const LAST_SYNC_AT: &str = "last_sync_at";

type AfterTransactionSubscription = Subscription<Arc<dyn Fn(&mut TransactionMut)>>;

pub type MapSubscriptionCallback = Arc<dyn Fn(&TransactionMut, &MapEvent)>;
pub type MapSubscription = Subscription<MapSubscriptionCallback>;

#[derive(Debug, Clone)]
pub enum IndexContent {
  Create(serde_json::Value),
  Update(serde_json::Value),
  Delete(Vec<String>),
}
pub type IndexContentSender = tokio::sync::broadcast::Sender<IndexContent>;
pub type IndexContentReceiver = tokio::sync::broadcast::Receiver<IndexContent>;
/// A [Collab] is a wrapper around a [Doc] and [Awareness] that provides a set
/// of helper methods for interacting with the [Doc] and [Awareness]. The [MutexCollab]
/// is a thread-safe wrapper around the [Collab].
pub struct Collab {
  /// The object id can be the document id or the database id. It must be unique for
  /// each [Collab] instance.
  pub object_id: String,

  /// This [CollabClient] is used to verify the origin of a [Transaction] when
  /// applying a remote update.
  origin: CollabOrigin,

  /// The [Doc] is the main data structure that is used to store the data.
  doc: Doc,
  /// The [Awareness] is used to track the awareness of the other peers.
  awareness: Awareness,

  /// Every [Collab] instance has a data section that can be used to store
  data: MapRef,

  meta: MapRef,

  /// A list of plugins that are used to extend the functionality of the [Collab].
  plugins: Plugins,

  state: Arc<State>,

  /// The [UndoManager] is used to undo and redo changes. By default, the [UndoManager]
  /// is disabled. To enable it, call [Collab::enable_undo_manager].
  undo_manager: Mutex<Option<UndoManager>>,
  update_subscription: RwLock<Option<UpdateSubscription>>,
  awareness_subscription: RwLock<Option<AwarenessUpdateSubscription>>,
  after_txn_subscription: RwLock<Option<AfterTransactionSubscription>>,
  pub index_json_sender: IndexContentSender,
}

impl Drop for Collab {
  fn drop(&mut self) {
    trace!("Collab:{} dropped", self.object_id);
  }
}

pub fn make_yrs_doc(skp_gc: bool) -> Doc {
  Doc::with_options(Options {
    skip_gc: skp_gc,
    offset_kind: OffsetKind::Utf16,
    ..Options::default()
  })
}

impl Collab {
  pub fn new<T: AsRef<str>>(
    uid: i64,
    object_id: T,
    device_id: impl ToString,
    plugins: Vec<Box<dyn CollabPlugin>>,
    skip_gc: bool,
  ) -> Collab {
    let origin = CollabClient::new(uid, device_id);
    Self::new_with_origin(CollabOrigin::Client(origin), object_id, plugins, skip_gc)
  }

  pub fn new_with_source(
    origin: CollabOrigin,
    object_id: &str,
    collab_doc_state: DataSource,
    plugins: Vec<Box<dyn CollabPlugin>>,
    skip_gc: bool,
  ) -> Result<Self, CollabError> {
    let collab = Self::new_with_origin(origin, object_id, plugins, skip_gc);
    match collab_doc_state {
      DataSource::Disk => {},
      DataSource::DocStateV1(doc_state) => {
        if !doc_state.is_empty() {
          let mut txn = collab.origin_transact_mut();
          let decoded_update = Update::decode_v1(&doc_state)?;
          txn.try_apply_update(decoded_update)?;
        }
      },
      DataSource::DocStateV2(doc_state) => {
        if !doc_state.is_empty() {
          let mut txn = collab.origin_transact_mut();
          let decoded_update = Update::decode_v2(&doc_state)?;
          txn.try_apply_update(decoded_update)?;
        }
      },
    }

    Ok(collab)
  }

  pub fn new_with_origin<T: AsRef<str>>(
    origin: CollabOrigin,
    object_id: T,
    plugins: Vec<Box<dyn CollabPlugin>>,
    skip_gc: bool,
  ) -> Collab {
    let object_id = object_id.as_ref().to_string();
    let doc = make_yrs_doc(skip_gc);
    let data = doc.get_or_insert_map(DATA_SECTION);
    let meta = doc.get_or_insert_map(META_SECTION);
    let undo_manager = Mutex::new(None);
    let plugins = Plugins::new(plugins);
    let state = Arc::new(State::new(&object_id));
    let awareness = Awareness::new(doc.clone());
    Self {
      origin,
      object_id,
      doc,
      undo_manager,
      awareness,
      data,
      meta,
      plugins,
      state,
      update_subscription: Default::default(),
      after_txn_subscription: Default::default(),
      awareness_subscription: Default::default(),
      index_json_sender: tokio::sync::broadcast::channel(100).0,
    }
  }

  /// Returns the doc state and the state vector.
  pub fn encode_collab_v1<F, E>(&self, validate: F) -> Result<EncodedCollab, E>
  where
    F: FnOnce(&Collab) -> Result<(), E>,
    E: std::fmt::Debug,
  {
    validate(self)?;
    Ok(self.doc.get_encoded_collab_v1())
  }

  pub fn try_encode_collab_v1<F, E>(&self, validate: F) -> Result<EncodedCollab, CollabError>
  where
    F: FnOnce(&Collab) -> Result<(), E>,
    E: std::fmt::Debug,
  {
    validate(self).map_err(|err| CollabError::NoRequiredData(format!("{:?}", err)))?;

    let txn = self
      .doc
      .try_transact()
      .map_err(|_err| CollabError::AcquiredReadTxnFail)?;
    Ok(EncodedCollab::new_v1(
      txn.state_vector().encode_v1(),
      txn.encode_state_as_update_v1(&StateVector::default()),
    ))
  }

  pub fn encode_collab_v2(&self) -> EncodedCollab {
    self.doc.get_encoded_collab_v2()
  }

  pub fn get_state(&self) -> &Arc<State> {
    &self.state
  }

  pub fn subscribe_sync_state(&self) -> WatchStream<SyncState> {
    WatchStream::new(self.state.sync_state_notifier.subscribe())
  }

  pub fn subscribe_snapshot_state(&self) -> WatchStream<SnapshotState> {
    WatchStream::new(self.state.snapshot_state_notifier.subscribe())
  }

  pub fn clean_awareness_state(&mut self) {
    self.awareness.clean_local_state();
  }

  pub fn emit_awareness_state(&mut self) {
    if let CollabOrigin::Client(origin) = &self.origin {
      self
        .awareness
        .set_local_state(initial_awareness_state(origin.uid));
    }
  }

  /// Subscribes to the `IndexJson` associated with a `Collab` object.
  ///
  /// `IndexJson` is a JSON object containing data used for indexing purposes. The structure and
  /// content of this data may vary between different collaborative objects derived from `Collab`.
  /// The interpretation of `IndexJson` is specific to the subscriber, as only they know how to
  /// process and utilize the contained indexing information.
  pub fn subscribe_index_content(&self) -> IndexContentReceiver {
    self.index_json_sender.subscribe()
  }

  /// Returns the [Doc] associated with the [Collab].
  pub fn get_doc(&self) -> &Doc {
    &self.doc
  }

  /// Returns the [Awareness] associated with the [Collab].
  pub fn get_awareness(&self) -> &Awareness {
    &self.awareness
  }

  pub fn get_mut_awareness(&mut self) -> &mut Awareness {
    &mut self.awareness
  }

  /// Add a plugin to the [Collab]. The plugin's callbacks will be called in the order they are added.
  pub fn add_plugin(&mut self, plugin: Box<dyn CollabPlugin>) {
    self.add_plugins(vec![plugin]);
  }

  /// Add plugins to the [Collab]. The plugin's callbacks will be called in the order they are added.
  pub fn add_plugins(&mut self, plugins: Vec<Box<dyn CollabPlugin>>) {
    let mut write_guard = self.plugins.write();

    for plugin in plugins {
      if plugin.plugin_type() == CollabPluginType::CloudStorage {
        let is_exist = write_guard
          .iter()
          .find(|plugin| plugin.plugin_type() == CollabPluginType::CloudStorage);
        if is_exist.is_some() {
          tracing::error!("Only one cloud storage plugin can be added to a collab instance.");
        }
      }
      write_guard.push(plugin);
    }
  }

  /// Upon calling this method, the [Collab]'s document will be initialized with the plugins. The callbacks from the plugins
  /// will be triggered in the order they were added. The input parameter, [init_sync], indicates whether the
  /// [Collab] is initialized with local data or remote updates. If true, it suggests that the data doesn't need
  /// further synchronization with the remote server.
  ///
  /// This method must be called after all plugins have been added.
  pub fn initialize(&mut self) {
    if !self.state.is_uninitialized() {
      return;
    }

    self.state.set_init_state(InitState::Loading);
    {
      for plugin in self.plugins.read().iter() {
        plugin.init(&self.object_id, &self.origin, &self.doc);
      }
    }

    let (update_subscription, after_txn_subscription) = observe_doc(
      &self.doc,
      self.object_id.clone(),
      self.plugins.clone(),
      self.origin.clone(),
    );

    let awareness_subscription = observe_awareness(
      &mut self.awareness,
      self.plugins.clone(),
      self.object_id.clone(),
      self.origin.clone(),
    );

    *self.update_subscription.write() = Some(update_subscription);
    *self.after_txn_subscription.write() = after_txn_subscription;
    *self.awareness_subscription.write() = Some(awareness_subscription);

    let last_sync_at = self.get_last_sync_at();
    {
      self
        .plugins
        .read()
        .iter()
        .for_each(|plugin| plugin.did_init(self, &self.object_id, last_sync_at));
    }
    self.state.set_init_state(InitState::Initialized);
  }

  pub fn set_last_sync_at(&self, last_sync_at: i64) {
    match self.try_origin_transaction_mut() {
      Ok(mut txn) => {
        self.set_last_sync_at_with_txn(&mut txn, last_sync_at);
      },
      Err(_) => {
        error!("Fail to set last sync at");
      },
    }
  }

  pub fn set_last_sync_at_with_txn(&self, txn: &mut TransactionMut, last_sync_at: i64) {
    self
      .meta
      .insert_i64_with_txn(txn, LAST_SYNC_AT, last_sync_at);
  }

  pub fn get_last_sync_at(&self) -> i64 {
    match self.try_transaction() {
      Ok(txn) => self.meta.get_i64_with_txn(&txn, LAST_SYNC_AT).unwrap_or(0),
      Err(_) => 0,
    }
  }

  pub fn set_sync_state(&self, sync_state: SyncState) {
    self.state.set_sync_state(sync_state);
  }

  pub fn set_snapshot_state(&self, snapshot_state: SnapshotState) {
    self.state.set_snapshot_state(snapshot_state);
  }

  /// Make a full update with the current state of the [Collab].
  /// It invokes the [CollabPlugin::flush] method of each plugin.
  pub fn flush(&self) {
    self
      .plugins
      .read()
      .iter()
      .for_each(|plugin| plugin.flush(&self.object_id, &self.doc));
  }

  pub fn observe_data<F>(&mut self, f: F) -> MapSubscription
  where
    F: Fn(&TransactionMut, &MapEvent) + 'static,
  {
    self.data.observe(f)
  }

  pub fn observe_awareness<F>(&mut self, f: F) -> AwarenessUpdateSubscription
  where
    F: Fn(&Awareness, &Event) + 'static,
  {
    self.awareness.on_update(f)
  }

  pub fn get(&self, key: &str) -> Option<Value> {
    let txn = self.doc.transact();
    self.data.get(&txn, key)
  }

  pub fn get_with_txn<T: ReadTxn>(&self, txn: &T, key: &str) -> Option<Value> {
    self.data.get(txn, key)
  }

  pub fn insert<V: Prelim>(&self, key: &str, value: V) -> V::Return {
    self.with_origin_transact_mut(|txn| self.insert_with_txn(txn, key, value))
  }

  pub fn insert_with_txn<V: Prelim>(
    &self,
    txn: &mut TransactionMut,
    key: &str,
    value: V,
  ) -> V::Return {
    self.data.insert(txn, key, value)
  }

  pub fn insert_json_with_path<T: Serialize>(&mut self, path: Vec<String>, key: &str, value: T) {
    let mut map = if path.is_empty() {
      None
    } else {
      let txn = self.transact();
      self.get_map_with_txn(&txn, path).map(|m| m.into_inner())
    };

    self.with_origin_transact_mut(|txn| {
      if map.is_none() {
        map = Some(self.data.insert(txn, key, MapPrelim::<Any>::new()));
      }
      let value = serde_json::to_value(&value).unwrap();
      insert_json_value_to_map_ref(key, &value, map.unwrap(), txn);
    });
  }

  pub fn get_json_with_path<T: DeserializeOwned>(&self, path: impl Into<Path>) -> Option<T> {
    let path = path.into();
    if path.is_empty() {
      return None;
    }
    let txn = self.transact();
    let map = self.get_map_with_txn(&txn, path)?;
    drop(txn);

    let json_str = map.to_json_str();
    let object = serde_json::from_str::<T>(&json_str).ok()?;
    Some(object)
  }

  pub fn insert_map_with_txn(&self, txn: &mut TransactionMut, key: &str) -> MapRefWrapper {
    let map = MapPrelim::<Any>::new();
    let map_ref = self.data.insert(txn, key, map);
    self.map_wrapper_with(map_ref)
  }

  pub fn insert_map_with_txn_if_not_exist(
    &self,
    txn: &mut TransactionMut,
    key: &str,
  ) -> MapRefWrapper {
    let map_ref = self.data.create_map_if_not_exist_with_txn(txn, key);
    self.map_wrapper_with(map_ref)
  }

  pub fn get_map_with_path<M: CustomMapRef>(&self, path: impl Into<Path>) -> Option<M> {
    let txn = self.doc.transact();
    let map_ref = self.get_map_with_txn(&txn, path)?;
    Some(M::from_map_ref(map_ref))
  }

  pub fn get_map_with_txn<P: Into<Path>, T: ReadTxn>(
    &self,
    txn: &T,
    path: P,
  ) -> Option<MapRefWrapper> {
    let path = path.into();
    if path.is_empty() {
      return None;
    }
    let mut iter = path.into_iter();
    let value = self.data.get(txn, &iter.next().unwrap())?;
    let mut map_ref = value.to_ymap().cloned();
    for path in iter {
      map_ref = map_ref?.get(txn, &path)?.to_ymap().cloned();
    }
    map_ref.map(|map_ref| self.map_wrapper_with(map_ref))
  }

  pub fn get_array_with_txn<P: Into<Path>, T: ReadTxn>(
    &self,
    txn: &T,
    path: P,
  ) -> Option<ArrayRefWrapper> {
    let path = path.into();
    let value = self.get_ref_from_path_with_txn(txn, path)?;
    let array_ref = value.to_yarray();
    array_ref.map(|array_ref| self.array_wrapper_with(array_ref.clone()))
  }

  pub fn create_array_with_txn<V: Prelim>(
    &self,
    txn: &mut TransactionMut,
    key: &str,
    values: Vec<V>,
  ) -> ArrayRefWrapper {
    let array_ref = self.data.insert(txn, key, ArrayPrelim::from(values));
    self.array_wrapper_with(array_ref)
  }

  fn get_ref_from_path_with_txn<T: ReadTxn>(&self, txn: &T, mut path: Path) -> Option<Value> {
    if path.is_empty() {
      return None;
    }

    if path.len() == 1 {
      return self.data.get(txn, &path[0]);
    }

    let last = path.pop().unwrap();
    let mut iter = path.into_iter();
    let mut map_ref = self
      .data
      .get(txn, &iter.next().unwrap())?
      .to_ymap()
      .cloned();
    for path in iter {
      map_ref = map_ref?.get(txn, &path)?.to_ymap().cloned();
    }
    map_ref?.get(txn, &last)
  }

  pub fn remove(&mut self, key: &str) -> Option<Value> {
    let mut txn = self.origin_transact_mut();
    self.data.remove(&mut txn, key)
  }

  pub fn remove_with_path<P: Into<Path>>(&mut self, path: P) -> Option<Value> {
    let path = path.into();
    if path.is_empty() {
      return None;
    }
    let len = path.len();
    if len == 1 {
      self.with_origin_transact_mut(|txn| self.data.remove(txn, &path[0]))
    } else {
      let txn = self.transact();
      let mut iter = path.into_iter();
      let mut remove_path = iter.next().unwrap();
      let mut map_ref = self.data.get(&txn, &remove_path)?.to_ymap().cloned();

      let remove_index = len - 2;
      for (index, path) in iter.enumerate() {
        if index == remove_index {
          remove_path = path;
          break;
        } else {
          map_ref = map_ref?.get(&txn, &path)?.to_ymap().cloned();
        }
      }
      drop(txn);

      let map_ref = map_ref?;
      self.with_origin_transact_mut(|txn| map_ref.remove(txn, &remove_path))
    }
  }

  pub fn to_json(&self) -> Any {
    let txn = self.transact();
    self.data.to_json(&txn)
  }

  pub fn to_plain_text(&self) -> String {
    "".to_string()
  }

  pub fn to_json_value(&self) -> JsonValue {
    let txn = self.transact();
    serde_json::to_value(&self.data.to_json(&txn)).unwrap()
  }

  pub fn enable_undo_redo(&mut self) {
    if self.undo_manager.lock().is_some() {
      tracing::warn!("Undo manager already enabled");
      return;
    }
    // a frequent case includes establishing a new transaction for every user key stroke. Meanwhile
    // we may decide to use different granularity of undo/redo actions. These are grouped together
    // on time-based ranges (configurable in undo::Options, which is 500ms by default).
    let mut undo_manager =
      UndoManager::with_options(&self.doc, &self.data, yrs::undo::Options::default());
    undo_manager.include_origin(self.origin.clone());
    *self.undo_manager.lock() = Some(undo_manager);
  }

  /// Undo the previous change.
  /// Returns true if the undo was successful, false if there was nothing to undo. If the
  /// UndoManager is not enabled, returns false.
  pub fn can_undo(&self) -> bool {
    match &*self.undo_manager.lock() {
      None => {
        tracing::warn!("Undo manager not enabled, should enable_undo_redo first");
        false
      },
      Some(undo_mgr) => undo_mgr.can_undo(),
    }
  }

  /// Redo the previous change.
  /// Returns true if the redo was successful, false if there was nothing to redo. If the
  /// UndoManager is not enabled, returns false.
  pub fn can_redo(&self) -> bool {
    match &*self.undo_manager.lock() {
      None => {
        tracing::warn!("Undo manager not enabled, should enable_undo_redo first");
        false
      },
      Some(undo_mgr) => undo_mgr.can_redo(),
    }
  }

  pub fn undo(&mut self) -> Result<bool, CollabError> {
    match &mut *self.undo_manager.lock() {
      None => Err(CollabError::UndoManagerNotEnabled),
      Some(mgr) => mgr.undo().map_err(|e| CollabError::Internal(Box::new(e))),
    }
  }

  pub fn redo(&mut self) -> Result<bool, CollabError> {
    match &mut *self.undo_manager.lock() {
      None => Err(CollabError::UndoManagerNotEnabled),
      Some(mgr) => mgr.redo().map_err(|e| CollabError::Internal(Box::new(e))),
    }
  }

  pub fn start_init_sync(&self) {
    self.plugins.read().iter().for_each(|plugin| {
      plugin.start_init_sync();
    });
  }

  pub fn transact(&self) -> Transaction {
    TransactionRetry::new(&self.doc, &self.object_id).get_read_txn()
  }

  pub fn try_transaction(&self) -> Result<Transaction, CollabError> {
    self
      .doc
      .try_transact()
      .map_err(|e| CollabError::Internal(Box::new(e)))
  }

  pub fn try_transaction_mut(&self) -> Result<TransactionMutWrapper, CollabError> {
    TransactionRetry::new(&self.doc, &self.object_id).try_get_write_txn()
  }

  pub fn try_origin_transaction_mut(&self) -> Result<TransactionMut, CollabError> {
    TransactionRetry::new(&self.doc, &self.object_id).try_get_write_txn_with(self.origin.clone())
  }

  /// Returns a transaction that can mutate the document. This transaction will carry the
  /// origin of the current user.
  #[instrument(level = "trace", skip_all)]
<<<<<<< HEAD
  pub fn origin_transact_mut(&self) -> TransactionMutWrapper {
=======
  pub fn origin_transact_mut(&self) -> TransactionMut {
>>>>>>> a6b472ab
    TransactionRetry::new(&self.doc, &self.object_id).get_write_txn_with(self.origin.clone())
  }

  /// Returns a transaction that can mutate the document. This transaction will carry the
  /// origin of the current user.
  ///
  /// If applying the remote update, please use the `transact_mut` of `doc`. Ot
  /// update will send to remote that the remote already has.
  #[instrument(level = "trace", skip_all)]
  pub fn with_origin_transact_mut<F, T>(&self, f: F) -> T
  where
    F: FnOnce(&mut TransactionMut) -> T,
  {
    let mut txn =
      TransactionRetry::new(&self.doc, &self.object_id).get_write_txn_with(self.origin.clone());
    let ret = f(&mut txn);
    drop(txn);
    ret
  }

  fn map_wrapper_with(&self, map_ref: MapRef) -> MapRefWrapper {
    MapRefWrapper::new(
      map_ref,
      CollabContext::new(
        self.origin.clone(),
        self.plugins.clone(),
        self.doc.clone(),
        self.object_id.clone(),
      ),
    )
  }
  fn array_wrapper_with(&self, array_ref: ArrayRef) -> ArrayRefWrapper {
    ArrayRefWrapper::new(
      array_ref,
      CollabContext::new(
        self.origin.clone(),
        self.plugins.clone(),
        self.doc.clone(),
        self.object_id.clone(),
      ),
    )
  }
}

fn observe_awareness(
  awareness: &mut Awareness,
  plugins: Plugins,
  oid: String,
  origin: CollabOrigin,
) -> AwarenessUpdateSubscription {
  awareness.on_update(move |awareness, event| {
    if let Ok(update) = gen_awareness_update_message(awareness, event) {
      plugins
        .read()
        .iter()
        .for_each(|plugin| plugin.receive_local_state(&origin, &oid, event, &update));
    }
  })
}

/// Observe a document for updates.
/// Use the uid and the device_id to verify that the update is local or remote.
/// If the update is local, the plugins will be notified.
fn observe_doc(
  doc: &Doc,
  oid: String,
  plugins: Plugins,
  local_origin: CollabOrigin,
) -> (UpdateSubscription, Option<AfterTransactionSubscription>) {
  let cloned_oid = oid.clone();
  let cloned_plugins = plugins.clone();
  let update_sub = doc
    .observe_update_v1(move |txn, event| {
      // If the origin of the txn is none, it means that the update is coming from a remote source.
      cloned_plugins.read().iter().for_each(|plugin| {
        plugin.receive_update(&cloned_oid, txn, &event.update);

        let remote_origin = CollabOrigin::from(txn);
        if remote_origin == local_origin {
          plugin.receive_local_update(&local_origin, &cloned_oid, &event.update);
        } else {
          #[cfg(feature = "verbose_log")]
          trace!("{} did apply remote {} update", local_origin, remote_origin);
        }
      });
    })
    .unwrap();

  let after_txn_sub = doc
    .observe_after_transaction(move |txn| {
      plugins
        .read()
        .iter()
        .for_each(|plugin| plugin.after_transaction(&oid, txn));
    })
    .ok();

  (update_sub, after_txn_sub)
}

impl Display for Collab {
  fn fmt(&self, f: &mut Formatter<'_>) -> std::fmt::Result {
    f.write_str(&serde_json::to_string(self).unwrap())?;
    Ok(())
  }
}

/// A builder that used to create a new `Collab` instance.
pub struct CollabBuilder {
  uid: i64,
  device_id: String,
  plugins: Vec<Box<dyn CollabPlugin>>,
  object_id: String,
  source: DataSource,
  skip_gc: bool,
}

/// The raw data of a collab document. It is a list of updates. Each of them can be parsed by
/// [Update::decode_v1].
pub enum DataSource {
  Disk,
  DocStateV1(Vec<u8>),
  DocStateV2(Vec<u8>),
}

impl DataSource {
  pub fn is_empty(&self) -> bool {
    matches!(self, DataSource::Disk)
  }
}
impl CollabBuilder {
  pub fn new<T: AsRef<str>>(uid: i64, object_id: T) -> Self {
    let object_id = object_id.as_ref();
    Self {
      uid,
      plugins: vec![],
      object_id: object_id.to_string(),
      device_id: "".to_string(),
      source: DataSource::Disk,
      skip_gc: true,
    }
  }

  pub fn with_device_id<T>(mut self, device_id: T) -> Self
  where
    T: AsRef<str>,
  {
    self.device_id = device_id.as_ref().to_string();
    self
  }

  pub fn with_plugin<T>(mut self, plugin: T) -> Self
  where
    T: CollabPlugin + 'static,
  {
    self.plugins.push(Box::new(plugin));
    self
  }

  pub fn with_doc_state(mut self, doc_state: DataSource) -> Self {
    self.source = doc_state;
    self
  }

  pub fn with_skip_gc(mut self, skip_gc: bool) -> Self {
    self.skip_gc = skip_gc;
    self
  }

  pub fn build(self) -> Result<MutexCollab, CollabError> {
    let origin = CollabOrigin::Client(CollabClient::new(self.uid, self.device_id));
    let collab = Collab::new_with_source(
      origin,
      &self.object_id,
      self.source,
      self.plugins,
      self.skip_gc,
    )?;
    Ok(MutexCollab::new(collab))
  }
}

#[derive(Clone)]
pub struct CollabContext {
  origin: CollabOrigin,
  doc: Doc,
  #[allow(dead_code)]
  plugins: Plugins,
  object_id: String,
}

impl CollabContext {
  fn new(origin: CollabOrigin, plugins: Plugins, doc: Doc, object_id: String) -> Self {
    Self {
      origin,
      plugins,
      doc,
      object_id,
    }
  }

  pub fn transact(&self) -> Transaction {
    TransactionRetry::new(&self.doc, &self.object_id).get_read_txn()
  }

  #[instrument(level = "trace", skip_all)]
  pub fn with_transact_mut<F, T>(&self, f: F) -> T
  where
    F: FnOnce(&mut TransactionMut) -> T,
  {
    let mut txn =
      TransactionRetry::new(&self.doc, &self.object_id).get_write_txn_with(self.origin.clone());
    let ret = f(&mut txn);
    drop(txn);
    ret
  }
}

#[derive(Clone)]
pub struct Path(Vec<String>);

impl IntoIterator for Path {
  type Item = String;
  type IntoIter = IntoIter<Self::Item>;

  fn into_iter(self) -> Self::IntoIter {
    self.0.into_iter()
  }
}

impl From<Vec<&str>> for Path {
  fn from(values: Vec<&str>) -> Self {
    let values = values
      .into_iter()
      .map(|value| value.to_string())
      .collect::<Vec<String>>();
    Self(values)
  }
}

impl From<Vec<String>> for Path {
  fn from(values: Vec<String>) -> Self {
    Self(values)
  }
}

impl Deref for Path {
  type Target = Vec<String>;

  fn deref(&self) -> &Self::Target {
    &self.0
  }
}

impl DerefMut for Path {
  fn deref_mut(&mut self) -> &mut Self::Target {
    &mut self.0
  }
}

#[derive(Default, Clone)]
pub struct Plugins(Arc<RwLock<Vec<Box<dyn CollabPlugin>>>>);

impl Plugins {
  pub fn new(plugins: Vec<Box<dyn CollabPlugin>>) -> Plugins {
    Self(Arc::new(RwLock::new(plugins)))
  }
}

impl Deref for Plugins {
  type Target = Arc<RwLock<Vec<Box<dyn CollabPlugin>>>>;

  fn deref(&self) -> &Self::Target {
    &self.0
  }
}

/// [MutexCollab] is a wrapper around [Rc] and [Mutex] to allow for shared ownership of a [Collab]
/// It does nothing just impl [Send] and [Sync] for [Collab]
#[derive(Clone)]
pub struct MutexCollab(Arc<Mutex<Collab>>);
impl MutexCollab {
  pub fn new(collab: Collab) -> Self {
    #[allow(clippy::arc_with_non_send_sync)]
    Self(Arc::new(Mutex::new(collab)))
  }

  pub fn downgrade(&self) -> WeakMutexCollab {
    WeakMutexCollab(Arc::downgrade(&self.0))
  }
}

impl Deref for MutexCollab {
  type Target = Arc<Mutex<Collab>>;

  fn deref(&self) -> &Self::Target {
    &self.0
  }
}

impl DerefMut for MutexCollab {
  fn deref_mut(&mut self) -> &mut Self::Target {
    &mut self.0
  }
}

unsafe impl Send for MutexCollab {}
unsafe impl Sync for MutexCollab {}

#[derive(Clone)]
pub struct WeakMutexCollab(Weak<Mutex<Collab>>);
impl WeakMutexCollab {
  pub fn upgrade(&self) -> Option<MutexCollab> {
    self.0.upgrade().map(MutexCollab)
  }
}
unsafe impl Send for WeakMutexCollab {}
unsafe impl Sync for WeakMutexCollab {}

pub trait TransactionExt<'doc> {
  fn try_encode_state_as_update_v1(&self, sv: &StateVector) -> Result<Vec<u8>, CollabError>;
}

impl<'doc> TransactionExt<'doc> for Transaction<'doc> {
  fn try_encode_state_as_update_v1(&self, sv: &StateVector) -> Result<Vec<u8>, CollabError> {
    match panic::catch_unwind(AssertUnwindSafe(|| self.encode_state_as_update_v1(sv))) {
      Ok(update) => Ok(update),
      Err(e) => Err(CollabError::YrsEncodeStateError(format!("{:?}", e))),
    }
  }
}
// Extension trait for `TransactionMut`
pub trait TransactionMutExt<'doc> {
  /// Applies an update to the document. If the update is invalid, it will return an error.
  /// It allows to catch panics from `apply_update`.
  fn try_apply_update(&mut self, update: Update) -> Result<(), CollabError>;
  fn try_commit(&mut self) -> Result<(), CollabError>;
}

impl<'doc> TransactionMutExt<'doc> for TransactionMut<'doc> {
  fn try_apply_update(&mut self, update: Update) -> Result<(), CollabError> {
    match panic::catch_unwind(AssertUnwindSafe(|| {
      self.apply_update(update);
    })) {
      Ok(_) => Ok(()),
      Err(e) => Err(CollabError::YrsTransactionError(format!("{:?}", e))),
    }
  }

  fn try_commit(&mut self) -> Result<(), CollabError> {
    match panic::catch_unwind(AssertUnwindSafe(|| self.commit())) {
      Ok(_) => Ok(()),
      Err(e) => Err(CollabError::YrsTransactionError(format!("{:?}", e))),
    }
  }
}

fn initial_awareness_state(uid: i64) -> JsonValue {
  json!({ "uid": uid })
}<|MERGE_RESOLUTION|>--- conflicted
+++ resolved
@@ -647,12 +647,7 @@
 
   /// Returns a transaction that can mutate the document. This transaction will carry the
   /// origin of the current user.
-  #[instrument(level = "trace", skip_all)]
-<<<<<<< HEAD
   pub fn origin_transact_mut(&self) -> TransactionMutWrapper {
-=======
-  pub fn origin_transact_mut(&self) -> TransactionMut {
->>>>>>> a6b472ab
     TransactionRetry::new(&self.doc, &self.object_id).get_write_txn_with(self.origin.clone())
   }
 
@@ -661,7 +656,6 @@
   ///
   /// If applying the remote update, please use the `transact_mut` of `doc`. Ot
   /// update will send to remote that the remote already has.
-  #[instrument(level = "trace", skip_all)]
   pub fn with_origin_transact_mut<F, T>(&self, f: F) -> T
   where
     F: FnOnce(&mut TransactionMut) -> T,
