use collab::core::collab::{CollabOptions, DataSource, default_client_id};
use collab::core::origin::{CollabClient, CollabOrigin};
use collab::entity::EncoderVersion;
use collab::preclude::Collab;
use serde_json::json;
use uuid::Uuid;
use yrs::Update;
use yrs::updates::decoder::Decode;

#[tokio::test]
async fn create_restore_revision() {
<<<<<<< HEAD
  let mut collab = Collab::new(1, Uuid::new_v4(), "1", default_client_id());
=======
  let mut collab = Collab::new_with_options(
    CollabOrigin::Client(CollabClient::new(1, "1".to_string())),
    CollabOptions::new("1".into(), default_client_id()).with_gc(false),
  )
  .unwrap();
>>>>>>> 24ebabc6
  collab.insert("key", "value1");
  let state1 = collab
    .encode_collab_v1(|_| Ok::<_, anyhow::Error>(()))
    .unwrap();
  let state2 = collab.encode_collab_v2();
  let r1 = collab.create_revision().unwrap();
  collab.insert("key", "value2");

  // revision is equal to the state before the second insert
  let restored = collab.restore_revision(&r1, EncoderVersion::V1).unwrap();
  assert_eq!(restored, state1);

  let restored = collab.restore_revision(&r1, EncoderVersion::V2).unwrap();
  assert_eq!(restored, state2);

  let restored = Collab::new_with_options(
    CollabOrigin::Empty,
    CollabOptions::new(Uuid::new_v4(), default_client_id())
      .with_data_source(DataSource::DocStateV2(restored.doc_state.into())),
  )
  .unwrap();

  // we restored the state before the second insert
  assert_eq!(restored.to_json_value(), json!({"key": "value1"}));
}

#[tokio::test]
async fn remove_revision_cleanups_deleted_data() {
<<<<<<< HEAD
  let mut collab = Collab::new(1, Uuid::new_v4(), "1", default_client_id());
=======
  let mut collab = Collab::new_with_options(
    CollabOrigin::Client(CollabClient::new(1, "1".to_string())),
    CollabOptions::new("1".into(), default_client_id()).with_gc(false),
  )
  .unwrap();
>>>>>>> 24ebabc6
  collab.insert("key", "value1");
  let r1 = collab.create_named_revision("r1").unwrap();
  collab.insert("key", "value2");
  let r2 = collab.create_named_revision("r2").unwrap();
  collab.insert("key", "value3");
  let r3 = collab.create_named_revision("r3").unwrap();

  let full_state = collab
    .encode_collab_v1(|_| Ok::<_, anyhow::Error>(()))
    .unwrap();

  // removing a middle revision does not clean up the state
  assert!(collab.remove_revision(&r2).unwrap());
  let state = collab
    .encode_collab_v1(|_| Ok::<_, anyhow::Error>(()))
    .unwrap();
  assert!(state.doc_state.len() >= full_state.doc_state.len()); // no data was removed
  assert!(collab.restore_revision(&r2, EncoderVersion::V1).is_err()); // revision no longer exists

  // removing the oldest revision cleans up the state
  assert!(collab.remove_revision(&r1).unwrap());
  let state = collab
    .encode_collab_v1(|_| Ok::<_, anyhow::Error>(()))
    .unwrap();
  assert!(state.doc_state.len() < full_state.doc_state.len());
  assert!(collab.restore_revision(&r1, EncoderVersion::V1).is_err()); // revision no longer exists

  collab.remove_revision(&r3).unwrap();
}

#[tokio::test]
async fn remove_revision_should_eventually_remove_revision_data() {
<<<<<<< HEAD
  let mut collab = Collab::new(1, Uuid::new_v4(), "1", default_client_id());
=======
  let mut collab = Collab::new_with_options(
    CollabOrigin::Client(CollabClient::new(1, "1".to_string())),
    CollabOptions::new("1".into(), default_client_id()).with_gc(false),
  )
  .unwrap();
>>>>>>> 24ebabc6
  collab.insert("key", "value1");
  let r1 = collab.create_named_revision("revision1").unwrap();
  collab.insert("key", "value2");
  let r2 = collab.create_named_revision("revision2").unwrap();

  let state = collab.encode_collab_v2();
  // initially we should be able to find r1 and r2 keys in the payload
  assert!(contains(&state.doc_state, "revision1"));
  assert!(contains(&state.doc_state, "revision2"));

  // removing the first revision should not remove the data immediately,
  // since r2 was created while r1 was still present
  collab.remove_revision(&r1).unwrap();
  let state = collab.encode_collab_v2();
  assert!(contains(&state.doc_state, "revision1"));
  assert!(!contains(&state.doc_state, "value1")); // revision is present, but its data is not

  collab.insert("key", "value3");
  let _r3 = collab.create_named_revision("revision3").unwrap();

  // r3 was created after r1 was removed, so it should not contain r1 data
  // removing r2 should remove the traces of r1 as well
  collab.remove_revision(&r2).unwrap();
  let state = collab.encode_collab_v2();
  assert!(!contains(&state.doc_state, "revision1")); // r1 is finally removed
  assert!(!contains(&state.doc_state, "value2")); // r2 was removed, so its data is gone
}

#[tokio::test]
async fn cleaning_all_revisions_doesnt_leave_garbage() {
<<<<<<< HEAD
  let mut collab = Collab::new(1, Uuid::new_v4(), "1", default_client_id());
=======
  let mut collab = Collab::new_with_options(
    CollabOrigin::Client(CollabClient::new(1, "1".to_string())),
    CollabOptions::new("1".into(), default_client_id()).with_gc(false),
  )
  .unwrap();
>>>>>>> 24ebabc6
  collab.insert("key", "value1");
  let r1 = collab.create_named_revision("revision1").unwrap();
  collab.insert("key", "value2");
  let r2 = collab.create_named_revision("revision2").unwrap();
  collab.insert("key", "value3");

  let state = collab.encode_collab_v2();
  // initially we should be able to find all revisions and values in the payload
  assert!(contains(&state.doc_state, "revision1"));
  assert!(contains(&state.doc_state, "value1"));
  assert!(contains(&state.doc_state, "revision2"));
  assert!(contains(&state.doc_state, "value2"));

  collab.remove_revision(&r1).unwrap();
  collab.remove_revision(&r2).unwrap();

  // removing all revisions should not leave any garbage
  let state = collab.encode_collab_v2();
  assert!(!contains(&state.doc_state, "revision1"));
  assert!(!contains(&state.doc_state, "value1"));
  assert!(!contains(&state.doc_state, "revision2"));
  assert!(!contains(&state.doc_state, "value2"));
}

#[tokio::test]
async fn remote_updates_can_be_cleaned_up() {
<<<<<<< HEAD
  let mut c1 = Collab::new(1, Uuid::new_v4(), "1", default_client_id());
=======
  let mut c1 = Collab::new_with_options(
    CollabOrigin::Client(CollabClient::new(1, "1".to_string())),
    CollabOptions::new("1".into(), default_client_id()).with_gc(false),
  )
  .unwrap();
>>>>>>> 24ebabc6
  c1.insert("key", "value1");
  let r1 = c1.create_named_revision("revision1").unwrap();
  c1.insert("key", "value2");
  let _r2 = c1.create_named_revision("revision2").unwrap();
  c1.insert("key", "value3");

<<<<<<< HEAD
  let mut c2 = Collab::new(1, Uuid::new_v4(), "2", default_client_id());
=======
  let mut c2 = Collab::new_with_options(
    CollabOrigin::Client(CollabClient::new(1, "2".to_string())),
    CollabOptions::new("1".into(), default_client_id()).with_gc(false),
  )
  .unwrap();
>>>>>>> 24ebabc6
  let state = c1.encode_collab_v2();
  c2.apply_update(Update::decode_v2(&state.doc_state).unwrap())
    .unwrap();

  // we should be able to find all revisions and values in the payload
  let state = c2.encode_collab_v2();
  assert!(contains(&state.doc_state, "revision1"));
  assert!(contains(&state.doc_state, "value1"));
  assert!(contains(&state.doc_state, "revision2"));
  assert!(contains(&state.doc_state, "value2"));

  // remove revision locally and apply the update to the remote state
  c1.remove_revision(&r1).unwrap();
  let state = c1.encode_collab_v2();
  c2.apply_update(Update::decode_v2(&state.doc_state).unwrap())
    .unwrap();

  // locally we removed r1, so it's data is not present
  assert!(!contains(&state.doc_state, "value1"));
  assert!(contains(&state.doc_state, "value2"));

  // removing revisions locally doesn't remove them from the remote state after applying updates
  let state = c2.encode_collab_v2();
  assert!(contains(&state.doc_state, "value1"));
  assert!(contains(&state.doc_state, "value2"));

  // perform manual garbage collection
  c2.gc().unwrap();

  // after garbage collection, the data of r1 should be removed from the remote state
  let state = c2.encode_collab_v2();
  assert!(!contains(&state.doc_state, "value1"));
  assert!(contains(&state.doc_state, "value2"));
}

fn contains<P: AsRef<[u8]>>(container: &[u8], key: P) -> bool {
  let key = key.as_ref();
  container.windows(key.len()).any(|window| window == key)
}<|MERGE_RESOLUTION|>--- conflicted
+++ resolved
@@ -9,15 +9,9 @@
 
 #[tokio::test]
 async fn create_restore_revision() {
-<<<<<<< HEAD
-  let mut collab = Collab::new(1, Uuid::new_v4(), "1", default_client_id());
-=======
-  let mut collab = Collab::new_with_options(
-    CollabOrigin::Client(CollabClient::new(1, "1".to_string())),
-    CollabOptions::new("1".into(), default_client_id()).with_gc(false),
-  )
-  .unwrap();
->>>>>>> 24ebabc6
+  let options = CollabOptions::new(Uuid::new_v4(), default_client_id())
+    .with_gc(false);
+  let mut collab = Collab::new_with_options(CollabOrigin::Client(CollabClient::new(1, "1")), options).unwrap();
   collab.insert("key", "value1");
   let state1 = collab
     .encode_collab_v1(|_| Ok::<_, anyhow::Error>(()))
@@ -46,15 +40,9 @@
 
 #[tokio::test]
 async fn remove_revision_cleanups_deleted_data() {
-<<<<<<< HEAD
-  let mut collab = Collab::new(1, Uuid::new_v4(), "1", default_client_id());
-=======
-  let mut collab = Collab::new_with_options(
-    CollabOrigin::Client(CollabClient::new(1, "1".to_string())),
-    CollabOptions::new("1".into(), default_client_id()).with_gc(false),
-  )
-  .unwrap();
->>>>>>> 24ebabc6
+  let options = CollabOptions::new(Uuid::new_v4(), default_client_id())
+    .with_gc(false);
+  let mut collab = Collab::new_with_options(CollabOrigin::Client(CollabClient::new(1, "1")), options).unwrap();
   collab.insert("key", "value1");
   let r1 = collab.create_named_revision("r1").unwrap();
   collab.insert("key", "value2");
@@ -87,15 +75,9 @@
 
 #[tokio::test]
 async fn remove_revision_should_eventually_remove_revision_data() {
-<<<<<<< HEAD
-  let mut collab = Collab::new(1, Uuid::new_v4(), "1", default_client_id());
-=======
-  let mut collab = Collab::new_with_options(
-    CollabOrigin::Client(CollabClient::new(1, "1".to_string())),
-    CollabOptions::new("1".into(), default_client_id()).with_gc(false),
-  )
-  .unwrap();
->>>>>>> 24ebabc6
+  let options = CollabOptions::new(Uuid::new_v4(), default_client_id())
+    .with_gc(false);
+  let mut collab = Collab::new_with_options(CollabOrigin::Client(CollabClient::new(1, "1")), options).unwrap();
   collab.insert("key", "value1");
   let r1 = collab.create_named_revision("revision1").unwrap();
   collab.insert("key", "value2");
@@ -126,15 +108,9 @@
 
 #[tokio::test]
 async fn cleaning_all_revisions_doesnt_leave_garbage() {
-<<<<<<< HEAD
-  let mut collab = Collab::new(1, Uuid::new_v4(), "1", default_client_id());
-=======
-  let mut collab = Collab::new_with_options(
-    CollabOrigin::Client(CollabClient::new(1, "1".to_string())),
-    CollabOptions::new("1".into(), default_client_id()).with_gc(false),
-  )
-  .unwrap();
->>>>>>> 24ebabc6
+  let options = CollabOptions::new(Uuid::new_v4(), default_client_id())
+    .with_gc(false);
+  let mut collab = Collab::new_with_options(CollabOrigin::Client(CollabClient::new(1, "1")), options).unwrap();
   collab.insert("key", "value1");
   let r1 = collab.create_named_revision("revision1").unwrap();
   collab.insert("key", "value2");
@@ -161,30 +137,18 @@
 
 #[tokio::test]
 async fn remote_updates_can_be_cleaned_up() {
-<<<<<<< HEAD
-  let mut c1 = Collab::new(1, Uuid::new_v4(), "1", default_client_id());
-=======
-  let mut c1 = Collab::new_with_options(
-    CollabOrigin::Client(CollabClient::new(1, "1".to_string())),
-    CollabOptions::new("1".into(), default_client_id()).with_gc(false),
-  )
-  .unwrap();
->>>>>>> 24ebabc6
+  let options = CollabOptions::new(Uuid::new_v4(), default_client_id())
+    .with_gc(false);
+  let mut c1 = Collab::new_with_options(CollabOrigin::Client(CollabClient::new(1, "1")), options).unwrap();
   c1.insert("key", "value1");
   let r1 = c1.create_named_revision("revision1").unwrap();
   c1.insert("key", "value2");
   let _r2 = c1.create_named_revision("revision2").unwrap();
   c1.insert("key", "value3");
 
-<<<<<<< HEAD
-  let mut c2 = Collab::new(1, Uuid::new_v4(), "2", default_client_id());
-=======
-  let mut c2 = Collab::new_with_options(
-    CollabOrigin::Client(CollabClient::new(1, "2".to_string())),
-    CollabOptions::new("1".into(), default_client_id()).with_gc(false),
-  )
-  .unwrap();
->>>>>>> 24ebabc6
+  let options2 = CollabOptions::new(Uuid::new_v4(), default_client_id())
+    .with_gc(false);
+  let mut c2 = Collab::new_with_options(CollabOrigin::Client(CollabClient::new(1, "2")), options2).unwrap();
   let state = c1.encode_collab_v2();
   c2.apply_update(Update::decode_v2(&state.doc_state).unwrap())
     .unwrap();
