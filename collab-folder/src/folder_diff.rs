use std::collections::HashSet;
use std::sync::Arc;

use arc_swap::ArcSwapOption;

use collab::core::origin::CollabOrigin;
use collab::entity::EncodedCollab;
use collab::error::CollabError;
use collab::preclude::updates::decoder::Decode;
use collab::preclude::{DeepObservable, EntryChange, Event, MapExt, ReadTxn, Update, YrsValue};

use crate::error::FolderError;
use crate::view::FOLDER_VIEW_ID;
use crate::Folder;

impl Folder {
  pub fn calculate_view_changes(
    &self,
    encoded_collab: EncodedCollab,
  ) -> Result<Vec<FolderViewChange>, FolderError> {
    //TODO: this entire method should be reimplemented into standard diff comparison
    let changes = Arc::new(ArcSwapOption::default());
    let this_txn = self.collab.transact();
    let workspace_id = self
      .body
      .get_workspace_id(&this_txn)
      .ok_or_else(|| FolderError::NoRequiredData("workspace id".to_string()))?;

    let mut other = Folder::from_collab_doc_state(
      self.uid().clone(),
      CollabOrigin::Empty,
      encoded_collab.into(),
      &workspace_id,
      vec![],
    )?;
    let cloned_container = other.body.views.container.clone();
    let sub = {
      let changes = changes.clone();
      cloned_container.observe_deep(move |txn, events| {
        let mut acc = HashSet::new();
        for event in events.iter() {
          if let Event::Map(event) = event {
            for c in event.keys(txn).values() {
              match c {
                EntryChange::Inserted(v) => {
                  if let YrsValue::YMap(map_ref) = v {
                    if let Some(view_id) = map_ref.get_with_txn(txn, FOLDER_VIEW_ID) {
                      acc.insert(FolderViewChange::Inserted { view_id });
                    }
                  }
                },
                EntryChange::Updated(_, _) => {
                  if let Some(view_id) = event.target().get_with_txn(txn, FOLDER_VIEW_ID) {
                    acc.insert(FolderViewChange::Updated { view_id });
                  }
                },
                EntryChange::Removed(v) => {
                  if let YrsValue::YMap(_map_ref) = v {
                    let deleted_view_ids = event
                      .keys(txn)
                      .iter()
                      .map(|(k, _)| (**k).to_owned())
                      .collect::<Vec<String>>();
                    acc.insert(FolderViewChange::Deleted {
                      view_ids: deleted_view_ids,
                    });
                  }
                },
              }
            }
          }
        }
        changes.store(Some(Arc::new(Vec::from_iter(acc))));
      })
    };
    {
      let mut other_txn = other.collab.transact_mut();
      let sv = other_txn.state_vector();
      let data = this_txn.encode_state_as_update_v1(&sv);
      let update = Update::decode_v1(&data).map_err(|err| FolderError::Internal(err.into()))?;

      other_txn
        .apply_update(update)
<<<<<<< HEAD
        .map_err(|e| CollabError::UpdateFailed(e))?;
=======
        .map_err(CollabError::UpdateFailed)?;
>>>>>>> 6844cbb3
    }
    drop(sub);
    drop(other);

    match changes.swap(None) {
      None => Ok(vec![]),
      Some(changes) => {
        let result = Arc::into_inner(changes).unwrap();
        Ok(result)
      },
    }
  }
}

#[derive(Clone, Debug, PartialEq, Eq, Hash)]
pub enum FolderViewChange {
  Inserted { view_id: String },
  Updated { view_id: String },
  Deleted { view_ids: Vec<String> },
}<|MERGE_RESOLUTION|>--- conflicted
+++ resolved
@@ -81,11 +81,7 @@
 
       other_txn
         .apply_update(update)
-<<<<<<< HEAD
-        .map_err(|e| CollabError::UpdateFailed(e))?;
-=======
         .map_err(CollabError::UpdateFailed)?;
->>>>>>> 6844cbb3
     }
     drop(sub);
     drop(other);
