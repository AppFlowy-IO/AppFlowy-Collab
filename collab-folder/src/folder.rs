--- conflicted
+++ resolved
@@ -127,14 +127,9 @@
     collab_doc_state: CollabDocState,
     workspace_id: &str,
     plugins: Vec<Box<dyn CollabPlugin>>,
-<<<<<<< HEAD
-  ) -> Result<Self, Error> {
+  ) -> Result<Self, FolderError> {
     let collab =
-      MutexCollab::new_with_doc_state(origin, workspace_id, collab_doc_state, plugins, true)?;
-=======
-  ) -> Result<Self, FolderError> {
-    let collab = MutexCollab::new_with_doc_state(origin, workspace_id, collab_doc_state, plugins)?;
->>>>>>> 93e2421b
+      MutexCollab::new_with_doc_state(origin, workspace_id, collab_doc_state, plugins, false)?;
     Self::open(uid, Arc::new(collab), None)
   }
 
