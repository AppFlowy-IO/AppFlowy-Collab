--- conflicted
+++ resolved
@@ -1,14 +1,11 @@
 use serde::{Deserialize, Serialize};
+use uuid::Uuid;
 
-use crate::{RepeatedViewIdentifier, View, ViewId, ViewLayout, timestamp};
+use crate::{RepeatedViewIdentifier, View, ViewLayout, timestamp};
 
 #[derive(Clone, Debug, Serialize, Deserialize, Eq, PartialEq)]
 pub struct Workspace {
-<<<<<<< HEAD
   pub id: collab_entity::uuid_validation::WorkspaceId,
-=======
-  pub id: ViewId,
->>>>>>> 24ebabc6
   pub name: String,
   pub child_views: RepeatedViewIdentifier,
   pub created_at: i64,
@@ -18,12 +15,7 @@
 }
 
 impl Workspace {
-<<<<<<< HEAD
   pub fn new(id: collab_entity::uuid_validation::WorkspaceId, name: String, uid: i64) -> Self {
-=======
-  pub fn new(id: ViewId, name: String, uid: i64) -> Self {
-    debug_assert!(!id.is_empty());
->>>>>>> 24ebabc6
     let time = timestamp();
     Self {
       id,
@@ -54,13 +46,8 @@
 impl From<Workspace> for View {
   fn from(value: Workspace) -> Self {
     Self {
-<<<<<<< HEAD
-      id: collab_entity::uuid_validation::view_id_from_any_string(&value.id.to_string()),
-      parent_view_id: collab_entity::uuid_validation::view_id_from_any_string(""),
-=======
       id: value.id,
-      parent_view_id: "".into(),
->>>>>>> 24ebabc6
+      parent_view_id: Uuid::nil(),
       name: value.name,
       children: value.child_views,
       created_at: value.created_at,
