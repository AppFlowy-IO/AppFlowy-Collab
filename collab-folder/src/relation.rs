--- conflicted
+++ resolved
@@ -2,7 +2,8 @@
 use std::ops::{Deref, DerefMut};
 use std::sync::Arc;
 
-use crate::ViewId;
+use uuid::Uuid;
+use collab_entity::define::ViewId;
 use collab::preclude::{Any, MapExt, MapRef, YrsValue};
 use collab::preclude::{Array, ArrayRef, ReadTxn, TransactionMut};
 use serde::{Deserialize, Serialize};
@@ -47,23 +48,15 @@
     parent_id: &str,
     view_id: &str,
   ) -> Option<ViewIdentifier> {
-<<<<<<< HEAD
     let child = ViewIdentifier {
-      id: collab_entity::uuid_validation::view_id_from_any_string(view_id),
+      id: Uuid::parse_str(view_id).ok()?,
     };
-=======
-    let child = ViewIdentifier { id: view_id.into() };
->>>>>>> 24ebabc6
     if let Some(children) = self.get_children_with_txn(txn, parent_id) {
       let index = children
         .get_children_with_txn(txn)
         .items
         .iter()
-<<<<<<< HEAD
         .position(|i| i.id == child.id);
-=======
-        .position(|i| i.id.as_ref() == view_id);
->>>>>>> 24ebabc6
       match index {
         None => {
           tracing::warn!("🟡 The view {} is not in parent {}.", view_id, parent_id);
@@ -101,9 +94,7 @@
       let prev_index = match prev_view_id {
         None => None,
         Some(prev_id) => {
-          let prev_child = ViewIdentifier {
-            id: collab_entity::uuid_validation::view_id_from_any_string(&prev_id),
-          };
+          let prev_child = ViewIdentifier { id: prev_id };
           children
             .get_children_with_txn(txn)
             .items
@@ -115,13 +106,9 @@
         None => 0,
         Some(index) => (index + 1) as u32,
       };
-<<<<<<< HEAD
       let child = ViewIdentifier {
-        id: collab_entity::uuid_validation::view_id_from_any_string(view_id),
+        id: Uuid::parse_str(view_id).unwrap_or_else(|_| Uuid::nil()),
       };
-=======
-      let child = ViewIdentifier { id: view_id.into() };
->>>>>>> 24ebabc6
       children.insert_child_with_txn(txn, index, child);
     }
   }
@@ -137,8 +124,8 @@
     txn: &T,
     parent_id: &str,
   ) -> Option<ChildrenArray> {
-    let uuid_parent_id =
-      collab_entity::uuid_validation::view_id_from_any_string(parent_id).to_string();
+    // Validate the parent_id is a valid UUID
+    let uuid_parent_id = Uuid::parse_str(parent_id).ok()?.to_string();
     let array = self.container.get_with_txn(txn, &uuid_parent_id)?;
     Some(ChildrenArray::from_array(array))
   }
@@ -148,8 +135,10 @@
     txn: &mut TransactionMut,
     parent_id: &str,
   ) -> ChildrenArray {
-    let uuid_parent_id =
-      collab_entity::uuid_validation::view_id_from_any_string(parent_id).to_string();
+    // Ensure parent_id is a valid UUID string
+    let uuid_parent_id = Uuid::parse_str(parent_id)
+      .unwrap_or_else(|_| Uuid::nil())
+      .to_string();
     let array_ref: ArrayRef = self
       .container
       .get_with_txn(txn, &uuid_parent_id)
@@ -259,13 +248,13 @@
       .get_children_with_txn(txn)
       .into_inner()
       .into_iter()
-      .map(|child_view| child_view.id.to_string())
+      .map(|child_view| child_view.id)
       .collect();
 
     let values = children.into_iter().filter(|child| {
-      let contains_child = existing_children_ids.contains(&child.id.to_string());
+      let contains_child = existing_children_ids.contains(&child.id);
       if !contains_child {
-        existing_children_ids.push(child.id.to_string());
+        existing_children_ids.push(child.id);
       }
       !contains_child
     });
@@ -347,19 +336,11 @@
 #[repr(transparent)]
 #[derive(Serialize, Deserialize, Default, Clone, Eq, PartialEq, Debug)]
 pub struct ViewIdentifier {
-<<<<<<< HEAD
   pub id: collab_entity::uuid_validation::ViewId,
 }
 
 impl Deref for ViewIdentifier {
   type Target = collab_entity::uuid_validation::ViewId;
-=======
-  pub id: ViewId,
-}
-
-impl Deref for ViewIdentifier {
-  type Target = str;
->>>>>>> 24ebabc6
 
   fn deref(&self) -> &Self::Target {
     &self.id
@@ -367,24 +348,15 @@
 }
 
 impl ViewIdentifier {
-<<<<<<< HEAD
   pub fn new(id: collab_entity::uuid_validation::ViewId) -> Self {
     Self { id }
-=======
-  pub fn new<S: Into<Arc<str>>>(id: S) -> Self {
-    Self { id: id.into() }
->>>>>>> 24ebabc6
   }
 
   pub fn from_map(map: &HashMap<String, Any>) -> Option<Self> {
     if let Any::String(id) = map.get("id")? {
-<<<<<<< HEAD
       return Some(Self {
-        id: collab_entity::uuid_validation::view_id_from_any_string(id),
+        id: Uuid::parse_str(id).ok()?,
       });
-=======
-      return Some(Self { id: id.clone() });
->>>>>>> 24ebabc6
     }
 
     None
@@ -394,14 +366,10 @@
 impl From<ViewIdentifier> for Any {
   fn from(value: ViewIdentifier) -> Self {
     let mut map = HashMap::new();
-<<<<<<< HEAD
     map.insert(
       "id".to_string(),
       Any::String(Arc::from(value.id.to_string())),
     );
-=======
-    map.insert("id".to_string(), Any::String(value.id.clone()));
->>>>>>> 24ebabc6
     Any::Map(Arc::new(map))
   }
 }