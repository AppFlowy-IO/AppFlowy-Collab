--- conflicted
+++ resolved
@@ -479,10 +479,29 @@
           .map(|notifier| notifier.view_change_tx.clone()),
         view_relations,
       ));
-<<<<<<< HEAD
-      let trash = TrashArray::new(trash, views.clone(), context.trash_change_tx.clone());
+      let trash = TrashArray::new(
+        trash,
+        views.clone(),
+        notifier
+          .as_ref()
+          .map(|notifier| notifier.trash_change_tx.clone()),
+      );
 
       let favorites = FavoritesArray::new(favorites_array, views.clone());
+
+      if let Some(folder_data) = folder_data {
+        for workspace in folder_data.workspaces {
+          workspaces.create_workspace_with_txn(txn, workspace);
+        }
+
+        for view in folder_data.views {
+          views.insert_view_with_txn(txn, view);
+        }
+
+        meta.insert_str_with_txn(txn, CURRENT_WORKSPACE, folder_data.current_workspace_id);
+        meta.insert_str_with_txn(txn, CURRENT_VIEW, folder_data.current_view);
+      }
+
       (
         folder,
         workspaces,
@@ -492,30 +511,6 @@
         meta,
         subscription,
       )
-=======
-      let trash = TrashArray::new(
-        trash,
-        views.clone(),
-        notifier
-          .as_ref()
-          .map(|notifier| notifier.trash_change_tx.clone()),
-      );
-
-      if let Some(folder_data) = folder_data {
-        for workspace in folder_data.workspaces {
-          workspaces.create_workspace_with_txn(txn, workspace);
-        }
-
-        for view in folder_data.views {
-          views.insert_view_with_txn(txn, view);
-        }
-
-        meta.insert_str_with_txn(txn, CURRENT_WORKSPACE, folder_data.current_workspace_id);
-        meta.insert_str_with_txn(txn, CURRENT_VIEW, folder_data.current_view);
-      }
-
-      (folder, workspaces, views, trash, meta, subscription)
->>>>>>> 2eb04435
     });
   drop(collab_guard);
 
@@ -569,12 +564,8 @@
     view_relations,
   ));
 
-<<<<<<< HEAD
-  let trash = TrashArray::new(trash, views.clone(), context.trash_change_tx.clone());
-
   let favorites = FavoritesArray::new(favorite_array, views.clone());
 
-=======
   let trash = TrashArray::new(
     trash,
     views.clone(),
@@ -582,7 +573,6 @@
       .as_ref()
       .map(|notifier| notifier.trash_change_tx.clone()),
   );
->>>>>>> 2eb04435
   drop(txn);
   drop(collab_guard);
   Folder {
