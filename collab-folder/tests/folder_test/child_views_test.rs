--- conflicted
+++ resolved
@@ -75,7 +75,7 @@
   assert_json_include!(
     actual: value,
     expected: json!({
-      "current_view": "",
+      "current_view": "00000000-0000-0000-0000-000000000000",
       "favorites": {},
       "views": [
         {
@@ -190,7 +190,7 @@
   let v_1_1 = make_test_view("1_1", "1", vec![]);
   let v_1_2 = make_test_view("1_2", "1", vec![]);
   let v_1_3 = make_test_view("1_3", "1", vec![]);
-  let v_1 = make_test_view("1", "w1", vec!["1_1".into(), "1_2".into(), "1_3".into()]);
+  let v_1 = make_test_view("1", "w1", vec![]);
 
   let mut folder = folder_test.folder;
   let mut txn = folder.collab.transact_mut();
@@ -233,28 +233,17 @@
   folder
     .body
     .views
-<<<<<<< HEAD
     .move_child(&mut txn, &v_1.id.to_string(), 2, 0);
   folder
     .body
     .views
     .move_child(&mut txn, &v_1.id.to_string(), 0, 1);
-=======
-    .get_views_belong_to(&txn, &v_1.id, uid.as_i64());
-  assert_eq!(&*v_1_child_views[0].id, "1_1");
-  assert_eq!(&*v_1_child_views[1].id, "1_2");
-  assert_eq!(&*v_1_child_views[2].id, "1_3");
-
-  folder.body.views.move_child(&mut txn, &v_1.id, 2, 0);
-  folder.body.views.move_child(&mut txn, &v_1.id, 0, 1);
->>>>>>> 24ebabc6
 
   let v_1_child_views = folder
     .body
     .views
     .get_view(&txn, &v_1.id.to_string(), uid.as_i64())
     .unwrap();
-<<<<<<< HEAD
   assert_eq!(
     v_1_child_views.children[0].id.to_string(),
     uuid::Uuid::new_v5(&uuid::Uuid::NAMESPACE_OID, "1_1".as_bytes()).to_string()
@@ -267,17 +256,13 @@
     v_1_child_views.children[2].id.to_string(),
     uuid::Uuid::new_v5(&uuid::Uuid::NAMESPACE_OID, "1_2".as_bytes()).to_string()
   );
-=======
-  assert_eq!(&*v_1_child_views.children[0].id, "1_1");
-  assert_eq!(&*v_1_child_views.children[1].id, "1_3");
-  assert_eq!(&*v_1_child_views.children[2].id, "1_2");
->>>>>>> 24ebabc6
 }
 
 #[test]
 fn delete_view_test() {
   let uid = UserId::from(1);
   let folder_test = create_folder_with_workspace(uid.clone(), "w1");
+  let workspace_id = folder_test.get_workspace_id().unwrap();
   let view_1 = make_test_view("1_1", "w1", vec![]);
   let view_2 = make_test_view("1_2", "w1", vec![]);
   let view_3 = make_test_view("1_3", "w1", vec![]);
@@ -298,12 +283,11 @@
     .views
     .insert(&mut txn, view_3, None, uid.as_i64());
 
-  folder.body.views.remove_child(&mut txn, "w1", 1);
+  folder.body.views.remove_child(&mut txn, &workspace_id, 1);
   let w_1_child_views = folder
     .body
     .views
-    .get_views_belong_to(&txn, "w1", uid.as_i64());
-<<<<<<< HEAD
+    .get_views_belong_to(&txn, &workspace_id, uid.as_i64());
   assert_eq!(
     w_1_child_views[0].id.to_string(),
     uuid::Uuid::new_v5(&uuid::Uuid::NAMESPACE_OID, "1_1".as_bytes()).to_string()
@@ -312,10 +296,6 @@
     w_1_child_views[1].id.to_string(),
     uuid::Uuid::new_v5(&uuid::Uuid::NAMESPACE_OID, "1_3".as_bytes()).to_string()
   );
-=======
-  assert_eq!(&*w_1_child_views[0].id, "1_1");
-  assert_eq!(&*w_1_child_views[1].id, "1_3");
->>>>>>> 24ebabc6
 }
 
 #[test]
@@ -323,7 +303,9 @@
   let uid = UserId::from(1);
   let folder_test = create_folder_with_workspace(uid.clone(), "w1");
   let view_1 = make_test_view("v1", "w1", vec![]);
+  let view_1_id = view_1.id.to_string();
   let view_1_1 = make_test_view("v1_1", "v1", vec![]);
+  let view_1_1_id = view_1_1.id.to_string();
   let view_2 = make_test_view("v2", "w1", vec![]);
 
   let mut folder = folder_test.folder;
@@ -345,17 +327,17 @@
   let views = folder
     .body
     .views
-    .get_views_belong_to(&txn, "v1", uid.as_i64());
+    .get_views_belong_to(&txn, &view_1_id, uid.as_i64());
   assert_eq!(views.len(), 1);
 
   folder
     .body
     .views
-    .delete_views(&mut txn, vec!["v1_1".to_string()]);
+    .delete_views(&mut txn, vec![view_1_1_id.clone()]);
   let views = folder
     .body
     .views
-    .get_views_belong_to(&txn, "v1", uid.as_i64());
+    .get_views_belong_to(&txn, &view_1_id, uid.as_i64());
   assert!(views.is_empty());
 }
 
@@ -381,10 +363,11 @@
     .views
     .insert(&mut txn, view_2.clone(), None, uid.as_i64());
 
+  let workspace_uuid_str = uuid::Uuid::new_v5(&uuid::Uuid::NAMESPACE_OID, workspace_id.as_bytes()).to_string();
   let child_views = folder
     .body
     .views
-    .get_views_belong_to(&txn, &workspace_id, uid.as_i64());
+    .get_views_belong_to(&txn, &workspace_uuid_str, uid.as_i64());
   assert_eq!(child_views.len(), 1);
 
   let orphan_views = folder
@@ -394,7 +377,6 @@
   assert_eq!(orphan_views.len(), 1);
 
   // The folder data should contains the orphan view
-  let workspace_uuid_str = uuid::Uuid::new_v5(&uuid::Uuid::NAMESPACE_OID, workspace_id.as_bytes()).to_string();
   let folder_data = folder
     .body
     .get_folder_data(&txn, &workspace_uuid_str, uid.as_i64())
@@ -405,7 +387,7 @@
   assert_json_include!(
     actual: json!(folder_data),
     expected: json!({
-          "current_view": "",
+          "current_view": "00000000-0000-0000-0000-000000000000",
           "favorites": {},
           "recent": {},
           "trash": {},
