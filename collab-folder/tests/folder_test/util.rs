--- conflicted
+++ resolved
@@ -9,15 +9,11 @@
 };
 use collab_persistence::kv::rocks_kv::RocksCollabDB;
 
-<<<<<<< HEAD
-use collab_plugins::disk::rocksdb::RocksdbDiskPlugin;
+use collab_plugins::local_storage::rocksdb::RocksdbDiskPlugin;
 use nanoid::nanoid;
 use std::fs::{create_dir_all, File};
 use std::io::copy;
 use std::path::Path;
-=======
-use collab_plugins::local_storage::rocksdb::RocksdbDiskPlugin;
->>>>>>> 5783a5ba
 use tempfile::TempDir;
 use tracing_subscriber::fmt::Subscriber;
 use tracing_subscriber::util::SubscriberInitExt;
@@ -51,18 +47,12 @@
 pub fn create_folder_with_data(id: &str, folder_data: Option<FolderData>) -> FolderTest {
   let uid = 1;
   let tempdir = TempDir::new().unwrap();
-<<<<<<< HEAD
-  let db_path = tempdir.into_path();
-  let db = Arc::new(RocksCollabDB::open(db_path.clone()).unwrap());
-  let disk_plugin = RocksdbDiskPlugin::new(uid, db);
-  let cleaner: Cleaner = Cleaner::new(db_path);
-=======
+
   let path = tempdir.into_path();
   let db = Arc::new(RocksCollabDB::open(path.clone()).unwrap());
   let disk_plugin = RocksdbDiskPlugin::new(uid, Arc::downgrade(&db));
   let cleaner: Cleaner = Cleaner::new(path);
 
->>>>>>> 5783a5ba
   let collab = CollabBuilder::new(1, id)
     .with_plugin(disk_plugin)
     .build()
@@ -77,6 +67,7 @@
   };
   let folder = Folder::create(Arc::new(collab), Some(context), folder_data);
   FolderTest {
+    db,
     folder,
     cleaner,
     view_rx,
